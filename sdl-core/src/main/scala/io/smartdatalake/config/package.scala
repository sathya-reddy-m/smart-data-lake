--- conflicted
+++ resolved
@@ -81,7 +81,8 @@
 
   implicit val customFileTransformerConfigReader: ConfigReader[CustomFileTransformerConfig] = ConfigReader.derive[CustomFileTransformerConfig]
 
-<<<<<<< HEAD
+  implicit val sparkUdfCreatorConfigReader: ConfigReader[SparkUDFCreatorConfig] = ConfigReader.derive[SparkUDFCreatorConfig]
+
   implicit val sparkRepartitionDefReader: ConfigReader[SparkRepartitionDef] = ConfigReader.derive[SparkRepartitionDef]
 
   implicit val outputModeReader: ConfigReader[OutputMode] = {
@@ -92,11 +93,6 @@
       case x => Result.failure(ConfigError(s"$x is not a value of OutputMode. Supported values are append, complete, update."))
     })
   }
-=======
-  implicit val sparkUdfCreatorConfigReader: Configs[SparkUDFCreatorConfig] = Configs.derive[SparkUDFCreatorConfig]
-
-  implicit val sparkRepartitionDefReader: Configs[SparkRepartitionDef] = Configs.derive[SparkRepartitionDef]
->>>>>>> 0441ea88
 
   implicit val executionModeReader: ConfigReader[ExecutionMode] = ConfigReader.derive[ExecutionMode]
 
