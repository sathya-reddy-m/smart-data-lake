/*
 * Smart Data Lake - Build your data lake the smart way.
 *
 * Copyright © 2019-2020 ELCA Informatique SA (<https://www.elca.ch>)
 *
 * This program is free software: you can redistribute it and/or modify
 * it under the terms of the GNU General Public License as published by
 * the Free Software Foundation, either version 3 of the License, or
 * (at your option) any later version.
 *
 * This program is distributed in the hope that it will be useful,
 * but WITHOUT ANY WARRANTY; without even the implied warranty of
 * MERCHANTABILITY or FITNESS FOR A PARTICULAR PURPOSE.  See the
 * GNU General Public License for more details.
 *
 * You should have received a copy of the GNU General Public License
 * along with this program. If not, see <http://www.gnu.org/licenses/>.
 */
package io.smartdatalake.workflow.action

import java.sql.Timestamp
import java.time.LocalDateTime

import io.smartdatalake.config.ConfigurationException
import io.smartdatalake.config.SdlConfigObject.{ActionObjectId, DataObjectId}
import io.smartdatalake.definitions.Environment
import io.smartdatalake.util.hdfs.PartitionValues
import io.smartdatalake.util.misc.SmartDataLakeLogger
import io.smartdatalake.workflow.{ActionPipelineContext, FileSubFeed, SubFeed}
import io.smartdatalake.workflow.dataobject.{CanCreateDataFrame, CanHandlePartitions, DataObject}
import org.apache.spark.sql.functions._
import org.apache.spark.sql.types.TimestampType
import org.apache.spark.sql.{AnalysisException, Column, DataFrame, SparkSession}

private[smartdatalake] object ActionHelper extends SmartDataLakeLogger {

  /**
   * Removes all columns from a [[DataFrame]] except those specified in whitelist.
   *
   * @param df [[DataFrame]] to be filtered
   * @param columnWhitelist columns to keep
   * @return [[DataFrame]] with all columns removed except those specified in whitelist
   */
  def filterWhitelist(columnWhitelist: Seq[String])(df: DataFrame): DataFrame = {
    df.select(df.columns.filter(colName => columnWhitelist.contains(colName.toLowerCase)).map(col) :_*)
  }

  /**
   * Remove all columns in blacklist from a [[DataFrame]].
   *
   * @param df [[DataFrame]] to be filtered
   * @param columnBlacklist columns to remove
   * @return [[DataFrame]] with all columns in blacklist removed
   */
  def filterBlacklist(columnBlacklist: Seq[String])(df: DataFrame): DataFrame = {
    df.select(df.columns.filter(colName => !columnBlacklist.contains(colName.toLowerCase)).map(col) :_*)
  }

  /**
   * create util literal column from [[LocalDateTime ]]
   */
  def ts1(t: java.time.LocalDateTime): Column = lit(t.toString).cast(TimestampType)


  def dropDuplicates(pks: Seq[String])(df: DataFrame): DataFrame = {
    df.dropDuplicates(pks)
  }

  /**
   * Check plausibility of latest timestamp of a [[DataFrame]] vs. a given timestamp.
   * Throws exception if not successful.
   *
   * @param timestamp to compare with
   * @param df [[DataFrame]] to compare with
   * @param tstmpColName the timestamp column of the dataframe
   */
  def checkDataFrameNotNewerThan(timestamp: LocalDateTime, df: DataFrame, tstmpColName: String)(implicit session: SparkSession): Unit = {
    import session.implicits._

    logger.info("starting checkDataFrameNotNewerThan")
    session.sparkContext.setJobDescription("checkDataFrameNotNewerThan")
    val existingLatestCaptured = df.agg(max(col(tstmpColName))).as[Timestamp].collect.find(_ != null)
    if (existingLatestCaptured.isDefined) {
      if (timestamp.compareTo(existingLatestCaptured.get.toLocalDateTime) < 0) {
        throw new TimeOrderLogicException(
          s"""
             | When using historize, the timestamp of the current load mustn't be older
             | than the timestamp of any existing records in the reporting table.
             | Timestamp current load: $timestamp
             | Highest existing timestamp: ${existingLatestCaptured.get}
          """.
            stripMargin)
      }
    }
  }

  /**
   * search common inits between to partition column definitions
   */
  def searchCommonInits(partitions1: Seq[String], partitions2: Seq[String]): Seq[Seq[String]] = {
    partitions1.inits.toSeq.intersect(partitions2.inits.toSeq)
      .filter(_.nonEmpty)
  }

  /**
   * search greatest common init between to partition column definitions
   */
  def searchGreatestCommonInit(partitions1: Seq[String], partitions2: Seq[String]): Option[Seq[String]] = {
    val commonInits = searchCommonInits(partitions1, partitions2)
    if (commonInits.nonEmpty) Some(commonInits.maxBy(_.size))
    else None
  }

  def getOptionalDataFrame(sparkInput: CanCreateDataFrame, partitionValues: Seq[PartitionValues] = Seq())(implicit session: SparkSession, context: ActionPipelineContext) : Option[DataFrame] = try {
    Some(sparkInput.getDataFrame(partitionValues))
  } catch {
    case e: IllegalArgumentException if e.getMessage.contains("DataObject schema is undefined") => None
    case e: AnalysisException if e.getMessage.contains("Table or view not found") => None
  }

  /**
   * Replace all special characters in a String with underscore
   * Used to get valid temp view names
   * @param str
   * @return
   */
  def replaceSpecialCharactersWithUnderscore(str: String) : String = {
    val invalidCharacters = "[^a-zA-Z0-9_]".r
    invalidCharacters.replaceAllIn(str, "_")
  }

  def getMainDataObject[T <: DataObject](mainId: Option[DataObjectId], dataObjects: Seq[T], inputOutput: String, mainNeeded: Boolean, actionId: ActionObjectId): T = {
    // split dataObjects into dataObjects with partition columns defined and others
    val partitionedDataObjects = dataObjects.collect{ case x: T @unchecked with CanHandlePartitions => x }.filter(_.partitions.nonEmpty)
    val unpartitionedDataObjects = dataObjects.filterNot(partitionedDataObjects.contains(_))
    mainId.map {
      // 1. mainInput is defined
      id => dataObjects.find(_.id == id).getOrElse(throw ConfigurationException(s"($actionId) main${inputOutput}Id $id not found in ${inputOutput}s"))
    }.orElse {
      // 2. there is only one partitioned dataObject
      if (partitionedDataObjects.size==1) partitionedDataObjects.headOption
      else None
    }.orElse {
      // 3. there is only one dataObject in total
      if (dataObjects.size==1) dataObjects.headOption else None
    }.getOrElse {
      // 4. mainInput is not unique, we log a warning and favor partitioned dataObjects over others.
      if (mainNeeded) logger.warn(s"($actionId) Could not determine unique main $inputOutput but execution mode might need it. Decided for ${dataObjects.head.id}.")
      (partitionedDataObjects ++ unpartitionedDataObjects).head
    }
  }

  /**
   * Updates the partition values of a SubFeed to the partition columns of the given input data object:
   * - remove not existing columns from the partition values
   */
<<<<<<< HEAD
  def updateInputPartitionValues[T <: SubFeed](dataObject: DataObject, subFeed: T)(implicit session: SparkSession, context: ActionPipelineContext): T =
    dataObject match {
      case partitionedDO: CanHandlePartitions =>
        // remove superfluous partitionValues
        subFeed.updatePartitionValues(partitionedDO.partitions, Some(subFeed.partitionValues)).asInstanceOf[T]
      case _ => subFeed.clearPartitionValues().asInstanceOf[T]
    }

  /**
   * Updates the partition values of a SubFeed to the partition columns of the given output data object:
   * - transform partition values
   * - add run_id_partition value if needed
   * - removing not existing columns from the partition values.
   */
  def updateOutputPartitionValues[T <: SubFeed](dataObject: DataObject, subFeed: T, partitionValuesTransform: Option[Seq[PartitionValues] => Map[PartitionValues,PartitionValues]] = None)(implicit session: SparkSession, context: ActionPipelineContext): T =
=======
  def updatePartitionValues[T <: SubFeed](dataObject: DataObject, subFeed: T, partitionValuesTransform: Option[Seq[PartitionValues] => Map[PartitionValues,PartitionValues]] = None)(implicit session: SparkSession, context: ActionPipelineContext): T = {
>>>>>>> 56436099
    dataObject match {
      case partitionedDO: CanHandlePartitions =>
        // transform partition values
        var newPartitionValues = partitionValuesTransform.map(fn => fn(subFeed.partitionValues).values.toSeq.distinct)
          .getOrElse(subFeed.partitionValues)
        // add run_id partition if needed
        if (partitionedDO.partitions.contains(Environment.runIdPartitionColumnName)) {
          if (newPartitionValues.nonEmpty) newPartitionValues = newPartitionValues.map(_.addKey(Environment.runIdPartitionColumnName, context.runId.toString))
          else newPartitionValues = Seq(PartitionValues(Map(Environment.runIdPartitionColumnName -> context.runId.toString)))
        }
        // remove superfluous partitionValues
        subFeed.updatePartitionValues(partitionedDO.partitions, Some(newPartitionValues)).asInstanceOf[T]
      case _ => subFeed.clearPartitionValues.asInstanceOf[T]
    }
}
<|MERGE_RESOLUTION|>--- conflicted
+++ resolved
@@ -154,14 +154,14 @@
    * Updates the partition values of a SubFeed to the partition columns of the given input data object:
    * - remove not existing columns from the partition values
    */
-<<<<<<< HEAD
-  def updateInputPartitionValues[T <: SubFeed](dataObject: DataObject, subFeed: T)(implicit session: SparkSession, context: ActionPipelineContext): T =
+  def updateInputPartitionValues[T <: SubFeed](dataObject: DataObject, subFeed: T)(implicit session: SparkSession, context: ActionPipelineContext): T = {
     dataObject match {
       case partitionedDO: CanHandlePartitions =>
         // remove superfluous partitionValues
         subFeed.updatePartitionValues(partitionedDO.partitions, Some(subFeed.partitionValues)).asInstanceOf[T]
-      case _ => subFeed.clearPartitionValues().asInstanceOf[T]
+      case _ => subFeed.clearPartitionValues.asInstanceOf[T]
     }
+  }
 
   /**
    * Updates the partition values of a SubFeed to the partition columns of the given output data object:
@@ -169,10 +169,7 @@
    * - add run_id_partition value if needed
    * - removing not existing columns from the partition values.
    */
-  def updateOutputPartitionValues[T <: SubFeed](dataObject: DataObject, subFeed: T, partitionValuesTransform: Option[Seq[PartitionValues] => Map[PartitionValues,PartitionValues]] = None)(implicit session: SparkSession, context: ActionPipelineContext): T =
-=======
-  def updatePartitionValues[T <: SubFeed](dataObject: DataObject, subFeed: T, partitionValuesTransform: Option[Seq[PartitionValues] => Map[PartitionValues,PartitionValues]] = None)(implicit session: SparkSession, context: ActionPipelineContext): T = {
->>>>>>> 56436099
+  def updateOutputPartitionValues[T <: SubFeed](dataObject: DataObject, subFeed: T, partitionValuesTransform: Option[Seq[PartitionValues] => Map[PartitionValues,PartitionValues]] = None)(implicit session: SparkSession, context: ActionPipelineContext): T = {
     dataObject match {
       case partitionedDO: CanHandlePartitions =>
         // transform partition values
@@ -187,4 +184,5 @@
         subFeed.updatePartitionValues(partitionedDO.partitions, Some(newPartitionValues)).asInstanceOf[T]
       case _ => subFeed.clearPartitionValues.asInstanceOf[T]
     }
+  }
 }
