/*
 * Smart Data Lake - Build your data lake the smart way.
 *
 * Copyright © 2019-2020 ELCA Informatique SA (<https://www.elca.ch>)
 *
 * This program is free software: you can redistribute it and/or modify
 * it under the terms of the GNU General Public License as published by
 * the Free Software Foundation, either version 3 of the License, or
 * (at your option) any later version.
 *
 * This program is distributed in the hope that it will be useful,
 * but WITHOUT ANY WARRANTY; without even the implied warranty of
 * MERCHANTABILITY or FITNESS FOR A PARTICULAR PURPOSE.  See the
 * GNU General Public License for more details.
 *
 * You should have received a copy of the GNU General Public License
 * along with this program. If not, see <http://www.gnu.org/licenses/>.
 */
package io.smartdatalake.workflow.action

import io.smartdatalake.config.ConfigurationException
import io.smartdatalake.config.SdlConfigObject.DataObjectId
import io.smartdatalake.definitions.ExecutionModeWithMainInputOutput
import io.smartdatalake.util.hdfs.PartitionValues
import io.smartdatalake.util.misc.PerformanceUtils
import io.smartdatalake.workflow.dataobject.{CanCreateDataFrame, CanWriteDataFrame, DataObject}
import io.smartdatalake.workflow.{ActionPipelineContext, ExecutionPhase, SparkSubFeed, SubFeed}
import org.apache.spark.sql.SparkSession

import scala.util.{Failure, Success, Try}

abstract class SparkSubFeedsAction extends SparkAction {

  override def inputs: Seq[DataObject with CanCreateDataFrame]
  override def outputs: Seq[DataObject with CanWriteDataFrame]
  override def recursiveInputs: Seq[DataObject with CanCreateDataFrame] = Seq()

  def mainInputId: Option[DataObjectId]
  def mainOutputId: Option[DataObjectId]

  def inputIdsToIgnoreFilter: Seq[DataObjectId]

  // prepare main input / output
  // this must be lazy because inputs / outputs is evaluated later in subclasses
  lazy val mainInput: DataObject with CanCreateDataFrame = ActionHelper.getMainDataObject[DataObject with CanCreateDataFrame](mainInputId, inputs, "input", executionModeNeedsMainInputOutput, id)
  lazy val mainOutput: DataObject with CanWriteDataFrame = ActionHelper.getMainDataObject[DataObject with CanWriteDataFrame](mainOutputId, outputs, "output", executionModeNeedsMainInputOutput, id)

  /**
   * Transform [[SparkSubFeed]]'s.
   * To be implemented by subclasses.
   *
   * @param inputSubFeeds [[SparkSubFeed]]s to be transformed
   * @param outputSubFeeds [[SparkSubFeed]]s to be enriched with transformed result
   * @return transformed [[SparkSubFeed]]s
   */
  def transform(inputSubFeeds: Seq[SparkSubFeed], outputSubFeeds: Seq[SparkSubFeed])(implicit session: SparkSession, context: ActionPipelineContext): Seq[SparkSubFeed]

  /**
   * Transform partition values
   */
  def transformPartitionValues(partitionValues: Seq[PartitionValues])(implicit context: ActionPipelineContext): Map[PartitionValues,PartitionValues]

  private def doTransform(subFeeds: Seq[SubFeed])(implicit session: SparkSession, context: ActionPipelineContext): Seq[SparkSubFeed] = {
    val inputMap = (inputs ++ recursiveInputs).map(i => i.id -> i).toMap
    val outputMap = outputs.map(i => i.id -> i).toMap
    // convert subfeeds to SparkSubFeed type or initialize if not yet existing
    var inputSubFeeds = subFeeds.map( subFeed =>
      ActionHelper.updateInputPartitionValues(inputMap(subFeed.dataObjectId), SparkSubFeed.fromSubFeed(subFeed))
        .clearFilter // subFeed filter is not passed to the next action
    )
    val mainInputSubFeed = inputSubFeeds.find(_.dataObjectId == mainInput.id).get
    // create output subfeeds with transformed partition values from main input
<<<<<<< HEAD
    var outputSubFeeds = outputs.map(output => ActionHelper.updateOutputPartitionValues(output, mainInputSubFeed.toOutput(output.id), Some(transformPartitionValues)))
    // apply execution mode
    executionMode match {
      case Some(mode) =>
        mode.apply(id, mainInput, mainOutput, mainInputSubFeed, transformPartitionValues) match {
          case Some((inputPartitionValues, outputPartitionValues, newFilter)) =>
            inputSubFeeds = inputSubFeeds.map(subFeed =>
              ActionHelper.updateInputPartitionValues(inputMap(subFeed.dataObjectId), subFeed.copy(partitionValues = inputPartitionValues, filter = (if(subFeed.dataObjectId==mainInput.id) newFilter else None)).breakLineage)
            )
            outputSubFeeds = outputSubFeeds.map(subFeed =>
              ActionHelper.updateOutputPartitionValues(outputMap(subFeed.dataObjectId), subFeed.copy(partitionValues = outputPartitionValues, filter = newFilter).breakLineage)
            )
          case None => Unit
=======
    var outputSubFeeds = outputs.map(output => ActionHelper.updatePartitionValues(output, mainInputSubFeed.toOutput(output.id), Some(transformPartitionValues)))
    // apply execution mode in init phase and store result
    if (context.phase == ExecutionPhase.Init) {
      executionModeResult = Try(
        executionMode.flatMap(_.apply(id, mainInput, mainOutput, mainInputSubFeed, transformPartitionValues))
      ).recover {
        // return empty output subfeeds if "no data dont stop"
        case ex: NoDataToProcessDontStopWarning =>
          val outputSubFeeds = outputs.map {
            output =>
              val subFeed = SparkSubFeed(dataFrame = None, dataObjectId = output.id, partitionValues = Seq())
              // update partition values to output's partition columns and update dataObjectId
              validateAndUpdateSubFeed(output, subFeed)
          }
          // rethrow exception with fake results added. The DAG will pass the fake results to further actions.
          throw ex.copy(results = Some(outputSubFeeds))
      }
    }
    // apply execution mode
    executionModeResult.get match { // throws exception if execution mode is Failure
      case Some((inputPartitionValues, outputPartitionValues, newFilter)) =>
        inputSubFeeds = inputSubFeeds.map { subFeed =>
          val inputFilter = if (subFeed.dataObjectId == mainInput.id) newFilter else None
          ActionHelper.updatePartitionValues(inputMap(subFeed.dataObjectId), subFeed.copy(partitionValues = inputPartitionValues, filter = inputFilter).breakLineage)
>>>>>>> 56436099
        }
        outputSubFeeds = outputSubFeeds.map(subFeed =>
          ActionHelper.updatePartitionValues(outputMap(subFeed.dataObjectId), subFeed.copy(partitionValues = outputPartitionValues, filter = newFilter).breakLineage)
        )
      case _ => Unit
    }
    inputSubFeeds = inputSubFeeds.map{ subFeed =>
      val input = inputMap(subFeed.dataObjectId)
      // prepare input SubFeed
      val ignoreFilter = inputIdsToIgnoreFilter.contains(subFeed.dataObjectId)
      val preparedSubFeed = prepareInputSubFeed(input, subFeed, ignoreFilter)
      // enrich with fresh DataFrame if needed
      enrichSubFeedDataFrame(input, preparedSubFeed, context.phase)
    }
    // transform
    outputSubFeeds = transform(inputSubFeeds, outputSubFeeds)
    // update partition values to output's partition columns and update dataObjectId
    outputSubFeeds.map { subFeed =>
        val output = outputMap.getOrElse(subFeed.dataObjectId, throw ConfigurationException(s"No output found for result ${subFeed.dataObjectId} in $id. Configured outputs are ${outputs.map(_.id.id).mkString(", ")}."))
        validateAndUpdateSubFeed(output, subFeed)
    }

  }

  /**
   * Generic init implementation for Action.init
   * */
  override final def init(subFeeds: Seq[SubFeed])(implicit session: SparkSession, context: ActionPipelineContext): Seq[SubFeed] = {
    assert(subFeeds.size == inputs.size + recursiveInputs.size, s"Number of subFeed's must match number of inputs for SparkSubFeedActions (Action $id, subfeed's ${subFeeds.map(_.dataObjectId).mkString(",")}, inputs ${inputs.map(_.id).mkString(",")})")
    // transform
    val transformedSubFeeds = doTransform(subFeeds)
    // check output
    outputs.foreach{
      output =>
        val subFeed = transformedSubFeeds.find(_.dataObjectId == output.id)
          .getOrElse(throw new IllegalStateException(s"subFeed for output ${output.id} not found"))
        output.init(subFeed.dataFrame.get, subFeed.partitionValues)
    }
    // return
    transformedSubFeeds
  }

  /**
   * Action.exec implementation
   */
  override final def exec(subFeeds: Seq[SubFeed])(implicit session: SparkSession, context: ActionPipelineContext): Seq[SubFeed] = {
    assert(subFeeds.size == inputs.size + recursiveInputs.size, s"Number of subFeed's must match number of inputs for SparkSubFeedActions (Action $id, subfeed's ${subFeeds.map(_.dataObjectId).mkString(",")}, inputs ${inputs.map(_.id).mkString(",")})")
    val mainInputSubFeed = subFeeds.find(_.dataObjectId == mainInput.id).getOrElse(throw new IllegalStateException(s"subFeed for main input ${mainInput.id} not found"))
    // transform
    val transformedSubFeeds = doTransform(subFeeds)
    // write output
    outputs.foreach { output =>
      val subFeed = transformedSubFeeds.find(_.dataObjectId == output.id).getOrElse(throw new IllegalStateException(s"subFeed for output ${output.id} not found"))
      val msg = s"writing DataFrame to ${output.id}" + (if (subFeed.partitionValues.nonEmpty) s", partitionValues ${subFeed.partitionValues.mkString(" ")}" else "")
      logger.info(s"($id) start " + msg)
      setSparkJobMetadata(Some(msg))
      val isRecursiveInput = recursiveInputs.exists(_.id == subFeed.dataObjectId)
      val (noData,d) = PerformanceUtils.measureDuration {
        writeSubFeed(subFeed, output, isRecursiveInput)
      }
      setSparkJobMetadata()
      val metricsLog = if (noData) ", no data found"
      else getFinalMetrics(output.id).map(_.getMainInfos).map(" "+_.map( x => x._1+"="+x._2).mkString(" ")).getOrElse("")
      logger.info(s"($id) finished writing DataFrame to ${output.id}: jobDuration=$d" + metricsLog)
    }
    // return
    transformedSubFeeds
  }

  private def executionModeNeedsMainInputOutput: Boolean = {
    executionMode.exists{_.isInstanceOf[ExecutionModeWithMainInputOutput]}
  }
}<|MERGE_RESOLUTION|>--- conflicted
+++ resolved
@@ -70,22 +70,7 @@
     )
     val mainInputSubFeed = inputSubFeeds.find(_.dataObjectId == mainInput.id).get
     // create output subfeeds with transformed partition values from main input
-<<<<<<< HEAD
     var outputSubFeeds = outputs.map(output => ActionHelper.updateOutputPartitionValues(output, mainInputSubFeed.toOutput(output.id), Some(transformPartitionValues)))
-    // apply execution mode
-    executionMode match {
-      case Some(mode) =>
-        mode.apply(id, mainInput, mainOutput, mainInputSubFeed, transformPartitionValues) match {
-          case Some((inputPartitionValues, outputPartitionValues, newFilter)) =>
-            inputSubFeeds = inputSubFeeds.map(subFeed =>
-              ActionHelper.updateInputPartitionValues(inputMap(subFeed.dataObjectId), subFeed.copy(partitionValues = inputPartitionValues, filter = (if(subFeed.dataObjectId==mainInput.id) newFilter else None)).breakLineage)
-            )
-            outputSubFeeds = outputSubFeeds.map(subFeed =>
-              ActionHelper.updateOutputPartitionValues(outputMap(subFeed.dataObjectId), subFeed.copy(partitionValues = outputPartitionValues, filter = newFilter).breakLineage)
-            )
-          case None => Unit
-=======
-    var outputSubFeeds = outputs.map(output => ActionHelper.updatePartitionValues(output, mainInputSubFeed.toOutput(output.id), Some(transformPartitionValues)))
     // apply execution mode in init phase and store result
     if (context.phase == ExecutionPhase.Init) {
       executionModeResult = Try(
@@ -108,11 +93,10 @@
       case Some((inputPartitionValues, outputPartitionValues, newFilter)) =>
         inputSubFeeds = inputSubFeeds.map { subFeed =>
           val inputFilter = if (subFeed.dataObjectId == mainInput.id) newFilter else None
-          ActionHelper.updatePartitionValues(inputMap(subFeed.dataObjectId), subFeed.copy(partitionValues = inputPartitionValues, filter = inputFilter).breakLineage)
->>>>>>> 56436099
+          ActionHelper.updateInputPartitionValues(inputMap(subFeed.dataObjectId), subFeed.copy(partitionValues = inputPartitionValues, filter = inputFilter).breakLineage)
         }
         outputSubFeeds = outputSubFeeds.map(subFeed =>
-          ActionHelper.updatePartitionValues(outputMap(subFeed.dataObjectId), subFeed.copy(partitionValues = outputPartitionValues, filter = newFilter).breakLineage)
+          ActionHelper.updateOutputPartitionValues(outputMap(subFeed.dataObjectId), subFeed.copy(partitionValues = outputPartitionValues, filter = newFilter).breakLineage)
         )
       case _ => Unit
     }
