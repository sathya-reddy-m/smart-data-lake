--- conflicted
+++ resolved
@@ -154,11 +154,7 @@
       // cleanup existing data if saveMode=overwrite
       if (saveMode == SaveMode.Overwrite) {
         if (partitionValues.nonEmpty) deletePartitions(partitionValues)
-<<<<<<< HEAD
-        else deleteTable
-=======
         else deleteAllData
->>>>>>> 54282693
       }
 
       // order DataFrame columns according to table metadata
@@ -206,11 +202,7 @@
   override def isDbExisting(implicit session: SparkSession): Boolean = connection.catalog.isDbExisting(table.db.get)
   override def isTableExisting(implicit session: SparkSession): Boolean = connection.catalog.isTableExisting(table.db.get, table.name)
 
-<<<<<<< HEAD
-  def deleteTable(implicit session: SparkSession): Unit = {
-=======
   def deleteAllData(implicit session: SparkSession): Unit = {
->>>>>>> 54282693
     connection.execJdbcStatement(s"delete from ${table.fullName}")
   }
 
