--- conflicted
+++ resolved
@@ -116,7 +116,16 @@
 You can configure this by the following attributes of an Action:
 - initExecutionMode: define the execution mode if this Action is a start-Actions of the DAG
 - executionMode: define the execution mode independently of its position is the DAG.
-<<<<<<< HEAD
+If both attributes are set, initExecutionMode overrides executionMode if the Action is a a start-Action of the DAG.
+
+### Dynamic partition values filter - PartitionDiffMode
+Alternatively you can let SmartDataLakeBuilder find missing partitions and set partition values automatically by specifying execution mode PartitionDiffMode.
+
+Often this should only happen on the start-Actions of a DAG, so it's clear what partitions are processed through a specific DAG run.
+But its also possible to let every Action in the DAG decide again dynamically, what partitions are missing and should be processed.
+You can configure this by the following attributes of an Action:
+- initExecutionMode: define the execution mode if this Action is a start-Actions of the DAG
+- executionMode: define the execution mode independently of its position is the DAG.
 If both attributes are set, initExecutionMode overrides executionMode if the Action is a a start-Action of the DAG.
 
 ### Incremental load - SparkStreamingOnceMode
@@ -129,7 +138,4 @@
 This is KafkaTopicDataObject and all SparkFileDataObjects, see also [Spark StructuredStreaming](https://spark.apache.org/docs/latest/structured-streaming-programming-guide.html#creating-streaming-dataframes-and-streaming-datasets).
 
 ### Incremental Load - DeltaMode
-to be implemented  
-=======
-If both attributes are set, initExecutionMode overrides executionMode if the Action is a a start-Action of the DAG.
->>>>>>> e0fce5fd
+to be implemented  