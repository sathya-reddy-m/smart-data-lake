/*
 * Smart Data Lake - Build your data lake the smart way.
 *
 * Copyright © 2019-2020 ELCA Informatique SA (<https://www.elca.ch>)
 *
 * This program is free software: you can redistribute it and/or modify
 * it under the terms of the GNU General Public License as published by
 * the Free Software Foundation, either version 3 of the License, or
 * (at your option) any later version.
 *
 * This program is distributed in the hope that it will be useful,
 * but WITHOUT ANY WARRANTY; without even the implied warranty of
 * MERCHANTABILITY or FITNESS FOR A PARTICULAR PURPOSE.  See the
 * GNU General Public License for more details.
 *
 * You should have received a copy of the GNU General Public License
 * along with this program. If not, see <http://www.gnu.org/licenses/>.
 */
package io.smartdatalake.workflow

import java.nio.file.Files
import java.sql.Timestamp
import java.time.{Instant, LocalDateTime}

import io.smartdatalake.app.{DefaultSmartDataLakeBuilder, SmartDataLakeBuilderConfig}
import io.smartdatalake.config.InstanceRegistry
import io.smartdatalake.definitions._
import io.smartdatalake.testutils.TestUtil
import io.smartdatalake.util.hdfs.PartitionValues
import io.smartdatalake.util.hive.HiveUtil
import io.smartdatalake.workflow.action.customlogic.{CustomDfTransformerConfig, CustomDfsTransformer, CustomDfsTransformerConfig}
import io.smartdatalake.workflow.action.{CopyAction, _}
import io.smartdatalake.workflow.connection.KafkaConnection
import io.smartdatalake.workflow.dataobject._
import net.manub.embeddedkafka.EmbeddedKafka
import org.apache.spark.sql.functions._
import org.apache.spark.sql.types.{DataType, StructField, StructType, TimestampType}
import org.apache.spark.sql.{DataFrame, SaveMode, SparkSession}
import org.scalatest.{BeforeAndAfter, FunSuite}

class ActionDAGTest extends FunSuite with BeforeAndAfter with EmbeddedKafka {

  protected implicit val session: SparkSession = TestUtil.sessionHiveCatalog
  import session.implicits._

  private val tempDir = Files.createTempDirectory("test")
  private val tempPath = tempDir.toAbsolutePath.toString

  implicit val instanceRegistry: InstanceRegistry = new InstanceRegistry

  before {
    instanceRegistry.clear()
  }

  test("action dag with 2 actions in sequence with state") {
    // setup DataObjects
    val feed = "actionpipeline"
    val srcTable = Table(Some("default"), "ap_input")
    val srcDO = HiveTableDataObject( "src1", Some(tempPath+s"/${srcTable.fullName}"), table = srcTable, numInitialHdfsPartitions = 1)
    srcDO.dropTable
    instanceRegistry.register(srcDO)
    val tgt1Table = Table(Some("default"), "ap_dedup", None, Some(Seq("lastname","firstname")))
    val tgt1DO = TickTockHiveTableDataObject("tgt1", Some(tempPath+s"/${tgt1Table.fullName}"), table = tgt1Table, numInitialHdfsPartitions = 1)
    tgt1DO.dropTable
    instanceRegistry.register(tgt1DO)
    val tgt2Table = Table(Some("default"), "ap_copy", None, Some(Seq("lastname","firstname")))
    val tgt2DO = HiveTableDataObject( "tgt2", Some(tempPath+s"/${tgt2Table.fullName}"), table = tgt2Table, numInitialHdfsPartitions = 1)
    tgt2DO.dropTable
    instanceRegistry.register(tgt2DO)

    // prepare DAG
    val refTimestamp1 = LocalDateTime.now()
    val statePath = tempPath+"stateTest/"
    val appName = "test"
    implicit val context: ActionPipelineContext = ActionPipelineContext(feed, appName, 1, 1, instanceRegistry, Some(refTimestamp1), SmartDataLakeBuilderConfig())
    val l1 = Seq(("doe","john",5)).toDF("lastname", "firstname", "rating")
    srcDO.writeDataFrame(l1, Seq())
    val action1 = DeduplicateAction("a", srcDO.id, tgt1DO.id, metricsFailCondition = Some(s"dataObjectId = '${tgt1DO.id.id}' and key = 'records_written' and value = 0"))
    val action2 = CopyAction("b", tgt1DO.id, tgt2DO.id)
    val actions: Seq[SparkSubFeedAction] = Seq(action1, action2)
    val stateStore = HadoopFileActionDAGRunStateStore(statePath, appName)
    val dag: ActionDAGRun = ActionDAGRun(actions, 1, 1, stateStore = Some(stateStore))

    // exec dag
    dag.prepare
    dag.init
    dag.exec

    // check result
    val r1 = session.table(s"${tgt2Table.fullName}")
      .select($"rating")
      .as[Int].collect().toSeq
    assert(r1.size == 1)
    assert(r1.head == 5)

    // check metrics for HiveTableDataObject
    val action2MainMetrics = action2.getFinalMetrics(action2.outputId).get.getMainInfos
    assert(action2MainMetrics("records_written")==1)
    assert(action2MainMetrics.isDefinedAt("bytes_written"))
    assert(action2MainMetrics("num_tasks")==1)

    // check state: two actions succeeded
    val latestState = stateStore.getLatestState()
    val previousRunState = stateStore.recoverRunState(latestState)
    val previousActionState = previousRunState.actionsState.mapValues(_.state)
    val resultActionState = actions.map( a => (a.id, RuntimeEventState.SUCCEEDED)).toMap
    assert(previousActionState == resultActionState)
  }

  test("action dag with 2 actions in sequence and breakDataframeLineage=true") {
    // Note: if you set breakDataframeLineage=true, SDL doesn't pass the DataFrame to the next action.
    // Nevertheless the schema should be passed on for early validation in init phase, otherwise SDL reads the DataObject which might not yet have been created.
    // To support this SDL creates and passes on an empty dummy-DataFrame in init phase, just containing the schema, which is replaced in exec phase by the real fresh DataFrame read from the DataObject which now should be existing.
    // see also #119

    // setup DataObjects
    val feed = "actionpipeline"
    val srcTable = Table(Some("default"), "ap_input")
    val srcDO = HiveTableDataObject( "src1", Some(tempPath+s"/${srcTable.fullName}"), table = srcTable, numInitialHdfsPartitions = 1)
    srcDO.dropTable
    instanceRegistry.register(srcDO)
    val tgt1Table = Table(Some("default"), "ap_dedup", None, Some(Seq("lastname","firstname")))
    val tgt1DO = TickTockHiveTableDataObject("tgt1", Some(tempPath+s"/${tgt1Table.fullName}"), table = tgt1Table, numInitialHdfsPartitions = 1)
    tgt1DO.dropTable
    instanceRegistry.register(tgt1DO)
    val tgt2Table = Table(Some("default"), "ap_copy", None, Some(Seq("lastname","firstname")))
    val tgt2DO = HiveTableDataObject( "tgt2", Some(tempPath+s"/${tgt2Table.fullName}"), table = tgt2Table, numInitialHdfsPartitions = 1)
    tgt2DO.dropTable
    instanceRegistry.register(tgt2DO)

    // prepare DAG
    val refTimestamp1 = LocalDateTime.now()
    val appName = "test"
    implicit val context: ActionPipelineContext = ActionPipelineContext(feed, appName, 1, 1, instanceRegistry, Some(refTimestamp1), SmartDataLakeBuilderConfig())
    val l1 = Seq(("doe","john",5)).toDF("lastname", "firstname", "rating")
    srcDO.writeDataFrame(l1, Seq())
    val action1 = DeduplicateAction("a", srcDO.id, tgt1DO.id)
    val action2 = CopyAction("b", tgt1DO.id, tgt2DO.id, breakDataFrameLineage = true)
    val actions: Seq[SparkSubFeedAction] = Seq(action1, action2)
    val dag: ActionDAGRun = ActionDAGRun(actions, 1, 1)

    // exec dag
    dag.prepare
    dag.init
    dag.exec

    // check result
    val r1 = session.table(s"${tgt2Table.fullName}")
      .select($"rating")
      .as[Int].collect().toSeq
    assert(r1.size == 1)
    assert(r1.head == 5)

    // check metrics for HiveTableDataObject
    val action2MainMetrics = action2.getFinalMetrics(action2.outputId).get.getMainInfos
    assert(action2MainMetrics("records_written")==1)
    assert(action2MainMetrics.isDefinedAt("bytes_written"))
    assert(action2MainMetrics("num_tasks")==1)
  }

  test("action dag with 2 actions in sequence where 2nd action reads different schema than produced by last action") {
    // Note: Some DataObjects remove & add columns on read (e.g. KafkaTopicDataObject, SparkFileDataObject)
    // In this cases we have to break the lineage und create a dummy DataFrame in init phase.

    withRunningKafka {

      // setup DataObjects
      val feed = "actionpipeline"
      val kafkaConnection = KafkaConnection("kafkaCon1", "localhost:6000")
      instanceRegistry.register(kafkaConnection)
      val srcTable = Table(Some("default"), "ap_input")
      val srcDO = HiveTableDataObject( "src1", Some(tempPath+s"/${srcTable.fullName}"), table = srcTable, numInitialHdfsPartitions = 1)
      srcDO.dropTable
      instanceRegistry.register(srcDO)
      createCustomTopic("topic1", Map(), 1, 1)
      val tgt1DO = KafkaTopicDataObject("kafka1", topicName = "topic1", connectionId = "kafkaCon1", valueType = KafkaColumnType.String, selectCols = Seq("value", "timestamp"), schemaMin = Some(StructType(Seq(StructField("timestamp", TimestampType)))))
      instanceRegistry.register(tgt1DO)
      createCustomTopic("topic2", Map(), 1, 1)
      val tgt2DO = KafkaTopicDataObject("kafka2", topicName = "topic2", connectionId = "kafkaCon1", valueType = KafkaColumnType.String, selectCols = Seq("value", "timestamp"), schemaMin = Some(StructType(Seq(StructField("timestamp", TimestampType)))))
      instanceRegistry.register(tgt2DO)

      // prepare DAG
      val refTimestamp1 = LocalDateTime.now()
      val appName = "test"
      implicit val context: ActionPipelineContext = ActionPipelineContext(feed, appName, 1, 1, instanceRegistry, Some(refTimestamp1), SmartDataLakeBuilderConfig())
      val l1 = Seq(("doe-john", 5)).toDF("key", "value")
      srcDO.writeDataFrame(l1, Seq())
      val action1 = CopyAction("a", srcDO.id, tgt1DO.id)
      val action2 = CopyAction("b", tgt1DO.id, tgt2DO.id, transformer = Some(CustomDfTransformerConfig(sqlCode = Some("select 'test' as key, value from kafka1"))))
      val dag: ActionDAGRun = ActionDAGRun(Seq(action1, action2), 1, 1)

      // exec dag
      dag.prepare
      dag.init
      dag.exec

      // check result
      val dfR1 = tgt2DO.getDataFrame(Seq())
      assert(dfR1.columns.toSet == Set("value","timestamp"))
      val r1 = dfR1
        .select($"value")
        .as[String].collect().toSeq
      assert(r1 == Seq("5"))

      // check metrics
      // note: metrics don't work for Kafka sink in Spark 2.4
      //val action2MainMetrics = action2.getFinalMetrics(action2.outputId).get.getMainInfos
      //assert(action2MainMetrics("records_written") == 1)
    }
  }

  test("action dag with 2 dependent actions from same predecessor, PartitionDiffMode and another action with no data to process") {
    // Action B and C depend on Action A

    // setup DataObjects
    val feed = "actionpipeline"
    val srcTableA = Table(Some("default"), "ap_input")
<<<<<<< HEAD
    val srcDO = HiveTableDataObject( "A", Some(tempPath+s"/${srcTableA.fullName}"), table = srcTableA, numInitialHdfsPartitions = 1)
    srcDO.dropTable
    instanceRegistry.register(srcDO)
    val tgtATable = Table(Some("default"), "ap_dedup", None, Some(Seq("lastname","firstname")))
    val tgtADO = TickTockHiveTableDataObject("tgt_A", Some(tempPath+s"/${tgtATable.fullName}"), table = tgtATable, numInitialHdfsPartitions = 1)
    tgtADO.dropTable
    instanceRegistry.register(tgtADO)

    val tgtBTable = Table(Some("default"), "ap_copy", None, Some(Seq("lastname","firstname")))
    val tgtBDO = HiveTableDataObject( "tgt_B", Some(tempPath+s"/${tgtBTable.fullName}"), table = tgtBTable, numInitialHdfsPartitions = 1)
    tgtBDO.dropTable
    instanceRegistry.register(tgtBDO)

    val tgtCTable = Table(Some("default"), "ap_copy", None, Some(Seq("lastname","firstname")))
    val tgtCDO = HiveTableDataObject( "tgt_C", Some(tempPath+s"/${tgtCTable.fullName}"), table = tgtCTable, numInitialHdfsPartitions = 1)
=======
    val srcDO = HiveTableDataObject( "A", Some(tempPath+s"/${srcTableA.fullName}"), table = srcTableA, numInitialHdfsPartitions = 1, partitions = Seq("lastname"))
    srcDO.dropTable
    instanceRegistry.register(srcDO)
    val tgtATable = Table(Some("default"), "ap_dedup", None, Some(Seq("lastname","firstname")))
    val tgtADO = TickTockHiveTableDataObject("tgt_A", Some(tempPath+s"/${tgtATable.fullName}"), table = tgtATable, numInitialHdfsPartitions = 1, partitions = Seq("lastname"))
    tgtADO.dropTable
    instanceRegistry.register(tgtADO)

    val tgtBTable = Table(Some("default"), "ap_copy1", None, Some(Seq("lastname","firstname")))
    val tgtBDO = HiveTableDataObject( "tgt_B", Some(tempPath+s"/${tgtBTable.fullName}"), table = tgtBTable, numInitialHdfsPartitions = 1, partitions = Seq("lastname"))
    tgtBDO.dropTable
    instanceRegistry.register(tgtBDO)

    val tgtCTable = Table(Some("default"), "ap_copy2", None, Some(Seq("lastname","firstname")))
    val tgtCDO = HiveTableDataObject( "tgt_C", Some(tempPath+s"/${tgtCTable.fullName}"), table = tgtCTable, numInitialHdfsPartitions = 1, partitions = Seq("lastname"))
>>>>>>> e561663a
    tgtCDO.dropTable
    instanceRegistry.register(tgtCDO)

    val tgtDTable = Table(Some("default"), "ap_copy3", None, Some(Seq("lastname","firstname")))
    val tgtDDO = HiveTableDataObject( "tgt_D", Some(tempPath+s"/${tgtDTable.fullName}"), table = tgtDTable, numInitialHdfsPartitions = 1, partitions = Seq("lastname"))
    tgtDDO.dropTable
    instanceRegistry.register(tgtDDO)

    // prepare DAG
    val refTimestamp1 = LocalDateTime.now()
    implicit val context: ActionPipelineContext = ActionPipelineContext(feed, "test", 1, 1, instanceRegistry, Some(refTimestamp1), SmartDataLakeBuilderConfig())
    val l1 = Seq(("doe","john",5)).toDF("lastname", "firstname", "rating")
    srcDO.writeDataFrame(l1, Seq())
<<<<<<< HEAD
    val actions = Seq(
      DeduplicateAction("a", srcDO.id, tgtADO.id),
      CopyAction("b", tgtADO.id, tgtBDO.id),
      CopyAction("c", tgtADO.id, tgtCDO.id)
    )
    val dag = ActionDAGRun(actions, 1, 1)
=======
    tgtDDO.writeDataFrame(l1, Seq()) // we populate tgtD so there should be no partitions to process
    instanceRegistry.register(DeduplicateAction("a", srcDO.id, tgtADO.id, executionMode = Some(PartitionDiffMode()), metadata = Some(ActionMetadata(feed = Some(feed)))))
    instanceRegistry.register(CopyAction("b", tgtADO.id, tgtBDO.id, executionMode = Some(FailIfNoPartitionValuesMode()), metadata = Some(ActionMetadata(feed = Some(feed)))))
    instanceRegistry.register(CopyAction("c", tgtADO.id, tgtCDO.id, metadata = Some(ActionMetadata(feed = Some(feed)))))
    instanceRegistry.register(CopyAction("d", srcDO.id, tgtDDO.id, executionMode = Some(PartitionDiffMode()), metadata = Some(ActionMetadata(feed = Some(feed)))))
>>>>>>> e561663a

    // exec dag
    val sdlb = new DefaultSmartDataLakeBuilder
    val appConfig = SmartDataLakeBuilderConfig(feedSel=feed)
    sdlb.exec(appConfig, 1, 1, LocalDateTime.now(), LocalDateTime.now(), Seq(), Seq(), None, Seq(), simulation = false)

    val r1 = tgtBDO.getDataFrame()
      .select($"rating")
      .as[Int].collect.toSeq
    assert(r1.size == 1)
    assert(r1.head == 5)

    val r2 = tgtCDO.getDataFrame()
      .select($"rating")
      .as[Int].collect.toSeq
    assert(r2.size == 1)
    assert(r2.head == 5)

    val r3 = tgtDDO.getDataFrame()
      .select($"rating")
      .as[Int].collect.toSeq
    assert(r3.size == 1)
    assert(r3.head == 5)
  }

  test("action dag where first actions has multiple input subfeeds") {
    // Action B and C depend on Action A

    // setup DataObjects
    val feed = "actionpipeline"
    val srcTable1 = Table(Some("default"), "input1")
    val srcDO1 = HiveTableDataObject( "src1", Some(tempPath+s"/${srcTable1.fullName}"), table = srcTable1, numInitialHdfsPartitions = 1)
    srcDO1.dropTable
    instanceRegistry.register(srcDO1)
    val srcTable2 = Table(Some("default"), "input2")
    val srcDO2 = HiveTableDataObject( "src2", Some(tempPath+s"/${srcTable2.fullName}"), table = srcTable2, numInitialHdfsPartitions = 1)
    srcDO2.dropTable
    instanceRegistry.register(srcDO2)
    val tgtTable = Table(Some("default"), "output", None, Some(Seq("lastname","firstname")))
    val tgtDO = HiveTableDataObject("tgt1", Some(tempPath+s"/${tgtTable.fullName}"), table = tgtTable, numInitialHdfsPartitions = 1)
    tgtDO.dropTable
    instanceRegistry.register(tgtDO)

    // prepare DAG
    val refTimestamp1 = LocalDateTime.now()
    implicit val context: ActionPipelineContext = ActionPipelineContext(feed, "test", 1, 1, instanceRegistry, Some(refTimestamp1), SmartDataLakeBuilderConfig())
    val l1 = Seq(("doe","john",5)).toDF("lastname", "firstname", "rating")
    srcDO1.writeDataFrame(l1, Seq())
    srcDO2.writeDataFrame(l1, Seq())
    val actions = Seq(
      CustomSparkAction("a", inputIds = Seq(srcDO1.id, srcDO2.id), outputIds = Seq(tgtDO.id), CustomDfsTransformerConfig(className=Some("io.smartdatalake.workflow.action.TestDfsTransformerFilterDummy")))
    )
    val dag = ActionDAGRun(actions, 1, 1)

    // exec dag
    dag.prepare
    dag.init
    dag.exec

    val r1 = tgtDO.getDataFrame(Seq())
      .select($"rating")
      .as[Int].collect.toSeq
    assert(r1 == Seq(5))
  }

  test("action dag with four dependencies") {
    // Action B and C depend on Action A
    // Action D depends on Action B and C (uses CustomSparkAction with multiple inputs)

    // setup DataObjects
    val feed = "actionpipeline"
    val srcTable = Table(Some("default"), "ap_input")
    val srcDO = HiveTableDataObject( "A", Some(tempPath+s"/${srcTable.fullName}"), table = srcTable, numInitialHdfsPartitions = 1)
    srcDO.dropTable
    instanceRegistry.register(srcDO)

    val tgtATable = Table(Some("default"), "tgt_a", None, Some(Seq("lastname","firstname")))
    val tgtADO = TickTockHiveTableDataObject("tgt_A", Some(tempPath+s"/${tgtATable.fullName}"), table = tgtATable, numInitialHdfsPartitions = 1)
    tgtADO.dropTable
    instanceRegistry.register(tgtADO)

    val tgtBTable = Table(Some("default"), "tgt_b", None, Some(Seq("lastname","firstname")))
    val tgtBDO = HiveTableDataObject( "tgt_B", Some(tempPath+s"/${tgtBTable.fullName}"), table = tgtBTable, numInitialHdfsPartitions = 1)
    tgtBDO.dropTable
    instanceRegistry.register(tgtBDO)

    val tgtCTable = Table(Some("default"), "tgt_c", None, Some(Seq("lastname","firstname")))
    val tgtCDO = HiveTableDataObject( "tgt_C", Some(tempPath+s"/${tgtCTable.fullName}"), table = tgtCTable, numInitialHdfsPartitions = 1)
    tgtCDO.dropTable
    instanceRegistry.register(tgtCDO)

    val tgtDTable = Table(Some("default"), "tgt_d", None, Some(Seq("lastname","firstname")))
    val tgtDDO = HiveTableDataObject( "tgt_D", Some(tempPath+s"/${tgtDTable.fullName}"), table = tgtDTable, numInitialHdfsPartitions = 1)
    tgtDDO.dropTable
    instanceRegistry.register(tgtDDO)

    // prepare DAG
    val refTimestamp1 = LocalDateTime.now()
    implicit val context: ActionPipelineContext = ActionPipelineContext(feed, "test", 1, 1, instanceRegistry, Some(refTimestamp1), SmartDataLakeBuilderConfig())
    val customTransfomer = CustomDfsTransformerConfig(className = Some("io.smartdatalake.workflow.TestActionDagTransformer"))
    val l1 = Seq(("doe","john",5)).toDF("lastname", "firstname", "rating")
    srcDO.writeDataFrame(l1, Seq())
    val actions = Seq(
      DeduplicateAction("A", srcDO.id, tgtADO.id),
      CopyAction("B", tgtADO.id, tgtBDO.id),
      CopyAction("C", tgtADO.id, tgtCDO.id),
      CustomSparkAction("D", List(tgtBDO.id,tgtCDO.id), List(tgtDDO.id), transformer = customTransfomer)
    )
    val dag = ActionDAGRun(actions, 1, 1)

    // exec dag
    dag.prepare
    dag.init
    dag.exec

    val r1 = session.table(s"${tgtBTable.fullName}")
      .select($"rating")
      .as[Int].collect.toSeq
    assert(r1.size == 1)
    assert(r1.head == 5)

    val r2 = session.table(s"${tgtCTable.fullName}")
      .select($"rating")
      .as[Int].collect.toSeq
    assert(r2.size == 1)
    assert(r2.head == 5)

    val r3 = session.table(s"${tgtDTable.fullName}")
      .select($"rating".cast("int"))
      .as[Int].collect.toSeq
    r3.foreach(println)
    assert(r3.size == 1)
    assert(r3.head == 10)
  }


  test("action dag with 2 actions and positive top-level partition values filter, ignoring executionMode=PartitionDiffMode") {

    // setup DataObjects
    val feed = "actiondag"
    val srcTable = Table(Some("default"), "ap_input")
    // source table has partitions columns dt and type
    val srcDO = HiveTableDataObject( "src1", Some(tempPath+s"/${srcTable.fullName}"), partitions = Seq("dt","type"), table = srcTable, numInitialHdfsPartitions = 1)
    srcDO.dropTable
    instanceRegistry.register(srcDO)
    val tgt1Table = Table(Some("default"), "ap_dedup", None, Some(Seq("lastname","firstname")))
    // first table has partitions columns dt and type (same as source)
    val tgt1DO = TickTockHiveTableDataObject( "tgt1", Some(tempPath+s"/${tgt1Table.fullName}"), partitions = Seq("dt","type"), table = tgt1Table, numInitialHdfsPartitions = 1)
    tgt1DO.dropTable
    instanceRegistry.register(tgt1DO)
    val tgt2Table = Table(Some("default"), "ap_copy", None, Some(Seq("lastname","firstname")))
    // second table has partition columns dt only (reduced)
    val tgt2DO = HiveTableDataObject( "tgt2", Some(tempPath+s"/${tgt2Table.fullName}"), partitions = Seq("dt"), table = tgt2Table, numInitialHdfsPartitions = 1)
    tgt2DO.dropTable
    instanceRegistry.register(tgt2DO)

    // prepare data
    val dfSrc = Seq(("20180101", "person", "doe","john",5) // partition 20180101 is included in partition values filter
      ,("20190101", "company", "olmo","-",10)) // partition 20190101 is not included
      .toDF("dt", "type", "lastname", "firstname", "rating")
    srcDO.writeDataFrame(dfSrc, Seq())

    // prepare DAG
    val refTimestamp1 = LocalDateTime.now()
    implicit val context: ActionPipelineContext = ActionPipelineContext(feed, "test", 1, 1, instanceRegistry, Some(refTimestamp1), SmartDataLakeBuilderConfig())
    val actions = Seq(
      DeduplicateAction("a", srcDO.id, tgt1DO.id, executionMode=Some(PartitionDiffMode())), // PartitionDiffMode is ignored because partition values are given below as parameter
      CopyAction("b", tgt1DO.id, tgt2DO.id)
    )
    val dag = ActionDAGRun(actions, 1, 1, partitionValues = Seq(PartitionValues(Map("dt"->"20180101"))))

    // exec dag
    dag.prepare
    dag.init
    dag.exec

    val r1 = session.table(s"${tgt2Table.fullName}")
      .select($"rating")
      .as[Int].collect().toSeq
    assert(r1.size == 1)
    assert(r1.head == 5)

    val dfTgt2 = session.table(s"${tgt2Table.fullName}")
    assert(Seq("dt", "type", "lastname", "firstname", "rating").diff(dfTgt2.columns).isEmpty)
    val recordsTgt2 = dfTgt2
      .select($"rating")
      .as[Int].collect().toSeq
    assert(recordsTgt2.size == 1)
    assert(recordsTgt2.head == 5)
  }

  test("action dag file ingest - from file to dataframe") {

    val feed = "actiondag"
    val srcDir = "testSrc"
    val tgtDir = "testTgt"
    val resourceFile = "AB_NYC_2019.csv"
    val tempDir = Files.createTempDirectory(feed)

    // copy data file
    TestUtil.copyResourceToFile(resourceFile, tempDir.resolve(srcDir).resolve(resourceFile).toFile)

    // setup src DataObject
    val srcDO = new CsvFileDataObject( "src1", tempDir.resolve(srcDir).toString.replace('\\', '/'), csvOptions = Map("header" -> "true", "delimiter" -> ","))
    instanceRegistry.register(srcDO)

    // setup tgt1 CSV DataObject
    val srcSchema = srcDO.getDataFrame().head.schema // infer schema from original CSV
    val tgt1DO = new CsvFileDataObject( "tgt1", tempDir.resolve(tgtDir).toString.replace('\\', '/'), csvOptions = Map("header" -> "true", "delimiter" -> ","), schema = Some(srcSchema))
    instanceRegistry.register(tgt1DO)

    // setup tgt2 Hive DataObject
    val tgt2Table = Table(Some("default"), "ap_copy")
    val tgt2DO = HiveTableDataObject( "tgt2", Some(tempPath+s"/${tgt2Table.fullName}"), table = tgt2Table, numInitialHdfsPartitions = 1)
    tgt2DO.dropTable
    instanceRegistry.register(tgt2DO)

    // prepare ActionPipeline
    val refTimestamp1 = LocalDateTime.now()
    implicit val context1: ActionPipelineContext = ActionPipelineContext(feed, "test", 1, 1, instanceRegistry, Some(refTimestamp1), SmartDataLakeBuilderConfig())
    val action1 = FileTransferAction("fta", srcDO.id, tgt1DO.id)
    val action2 = CopyAction("ca", tgt1DO.id, tgt2DO.id)
    val dag = ActionDAGRun(Seq(action1, action2), 1, 1)

    // run dag
    dag.prepare
    dag.init
    dag.exec

    // read src/tgt and count
    val dfSrc = srcDO.getDataFrame()
    val srcCount = dfSrc.count
    val dfTgt1 = tgt1DO.getDataFrame()
    val dfTgt2 = tgt2DO.getDataFrame()
    val tgtCount = dfTgt2.count
    assert(srcCount == tgtCount)
  }

  test("action dag file export - from dataframe to file") {

    val feed = "actiondag"
    val srcDir = "testSrc"
    val tgtDir = "testTgt"
    val resourceFile = "AB_NYC_2019.csv"
    val tempDir = Files.createTempDirectory(feed)

    // copy data file
    TestUtil.copyResourceToFile(resourceFile, tempDir.resolve(srcDir).resolve(resourceFile).toFile)

    // setup src DataObject
    val srcDO = new CsvFileDataObject( "src1", tempDir.resolve(srcDir).toString.replace('\\', '/'), csvOptions = Map("header" -> "true", "delimiter" -> ","))
    instanceRegistry.register(srcDO)

    // setup tgt1 Hive DataObject
    val tgt1Table = Table(Some("default"), "ap_copy")
    val tgt1DO = HiveTableDataObject( "tgt1", Some(tempPath+s"/${tgt1Table.fullName}"), table = tgt1Table, numInitialHdfsPartitions = 1)
    tgt1DO.dropTable
    instanceRegistry.register(tgt1DO)

    // setup tgt2 CSV DataObject
    val srcSchema = srcDO.getDataFrame().head.schema // infer schema from original CSV
    val tgt2DO = new CsvFileDataObject( "tgt2", tempDir.resolve(tgtDir).toString.replace('\\', '/'), csvOptions = Map("header" -> "true", "delimiter" -> ","), schema = Some(srcSchema))
    instanceRegistry.register(tgt2DO)

    // setup tgt3 CSV DataObject
    val tgt3DO = new CsvFileDataObject( "tgt3", tempDir.resolve(tgtDir).toString.replace('\\', '/'), csvOptions = Map("header" -> "true", "delimiter" -> ","), schema = Some(srcSchema))
    instanceRegistry.register(tgt3DO)

    // prepare ActionPipeline
    val refTimestamp1 = LocalDateTime.now()
    implicit val context1: ActionPipelineContext = ActionPipelineContext(feed, "test", 1, 1, instanceRegistry, Some(refTimestamp1), SmartDataLakeBuilderConfig())
    val action1 = CopyAction("ca1", srcDO.id, tgt1DO.id)
    val action2 = CopyAction("ca2", tgt1DO.id, tgt2DO.id)
    val action3 = FileTransferAction("fta", tgt2DO.id, tgt3DO.id)
    val dag = ActionDAGRun(Seq(action1, action2, action3), 1, 1)

    // run dag
    dag.prepare
    dag.init
    dag.exec

    // read src/tgt and count
    val dfSrc = srcDO.getDataFrame()
    val srcCount = dfSrc.count
    val dfTgt3 = tgt1DO.getDataFrame()
    val tgtCount = dfTgt3.count
    assert(srcCount == tgtCount)

    // check metrics for CsvFileDataObject
    val action2MainMetrics = action2.getFinalMetrics(action2.outputId).get.getMainInfos
    assert(action2MainMetrics("records_written")==40)
    assert(action2MainMetrics.isDefinedAt("bytes_written"))
    assert(action2MainMetrics("num_tasks")==1)
  }

  test("action dag with 2 actions in sequence and executionMode=PartitionDiffMode") {
    // setup DataObjects
    val feed = "actionpipeline"
    val srcTable = Table(Some("default"), "ap_input")
    val srcDO = HiveTableDataObject( "src1", Some(tempPath+s"/${srcTable.fullName}"), table = srcTable, partitions=Seq("lastname"), numInitialHdfsPartitions = 1)
    srcDO.dropTable
    instanceRegistry.register(srcDO)
    val tgt1Table = Table(Some("default"), "ap_dedup", None, Some(Seq("lastname","firstname")))
    val tgt1DO = TickTockHiveTableDataObject("tgt1", Some(tempPath+s"/${tgt1Table.fullName}"), table = tgt1Table, partitions=Seq("lastname"), numInitialHdfsPartitions = 1)
    tgt1DO.dropTable
    instanceRegistry.register(tgt1DO)
    val tgt2Table = Table(Some("default"), "ap_copy", None, Some(Seq("lastname","firstname")))
    val tgt2DO = HiveTableDataObject( "tgt2", Some(tempPath+s"/${tgt2Table.fullName}"), table = tgt2Table, partitions=Seq("lastname"), numInitialHdfsPartitions = 1)
    tgt2DO.dropTable
    instanceRegistry.register(tgt2DO)

    // prepare DAG
    val refTimestamp1 = LocalDateTime.now()
    implicit val context: ActionPipelineContext = ActionPipelineContext(feed, "test", 1, 1, instanceRegistry, Some(refTimestamp1), SmartDataLakeBuilderConfig())
    val df1 = Seq(("doe","john",5)).toDF("lastname", "firstname", "rating")
    val expectedPartitions = Seq(PartitionValues(Map("lastname"->"doe")))
    srcDO.writeDataFrame(df1, expectedPartitions)
    val actions: Seq[SparkSubFeedAction] = Seq(
      DeduplicateAction("a", srcDO.id, tgt1DO.id, executionMode = Some(PartitionDiffMode(applyCondition = Some("isStartNode"), failCondition = Some("size(selectedPartitionValues) = 0 and size(outputPartitionValues) = 0"))))
      , CopyAction("b", tgt1DO.id, tgt2DO.id)
    )
    val dag: ActionDAGRun = ActionDAGRun(actions, 1, 1)

    // first dag run
    dag.prepare
    dag.init
    dag.exec

    // check
    val r1 = tgt2DO.getDataFrame()
      .select($"rating")
      .as[Int].collect().toSeq
    assert(r1.size == 1)
    assert(r1.head == 5)
    assert(tgt2DO.listPartitions == expectedPartitions)

    // second dag run - skip action execution because there are no new partitions to process
    dag.prepare
    intercept[NoDataToProcessWarning](dag.init)
  }

  test("action dag with 2 actions in sequence and executionMode=PartitionDiffMode alternativeOutputId") {
    // setup DataObjects
    val feed = "actionpipeline"
    val srcTable = Table(Some("default"), "ap_input")
    val srcDO = HiveTableDataObject( "src1", Some(tempPath+s"/${srcTable.fullName}"), table = srcTable, partitions=Seq("lastname"), numInitialHdfsPartitions = 1)
    srcDO.dropTable
    instanceRegistry.register(srcDO)
    val tgt1Table = Table(Some("default"), "ap_dedup", None, Some(Seq("lastname","firstname")))
    val tgt1DO = TickTockHiveTableDataObject("tgt1", Some(tempPath+s"/${tgt1Table.fullName}"), table = tgt1Table, partitions=Seq("lastname"), numInitialHdfsPartitions = 1)
    tgt1DO.dropTable
    instanceRegistry.register(tgt1DO)
    val tgt2Table = Table(Some("default"), "ap_copy", None, Some(Seq("lastname","firstname")))
    val tgt2DO = HiveTableDataObject( "tgt2", Some(tempPath+s"/${tgt2Table.fullName}"), table = tgt2Table, partitions=Seq("lastname"), numInitialHdfsPartitions = 1)
    tgt2DO.dropTable
    instanceRegistry.register(tgt2DO)

    // prepare DAG
    // prepare data in srcDO and tgt1DO. Because of alternativeOutputId in action~a it should be processed again.
    val refTimestamp1 = LocalDateTime.now()
    implicit val context: ActionPipelineContext = ActionPipelineContext(feed, "test", 1, 1, instanceRegistry, Some(refTimestamp1), SmartDataLakeBuilderConfig())
    val df1 = Seq(("doe","john",5)).toDF("lastname", "firstname", "rating")
    val expectedPartitions = Seq(PartitionValues(Map("lastname"->"doe")))
    srcDO.writeDataFrame(df1, expectedPartitions)
    tgt1DO.writeDataFrame(df1, expectedPartitions)
    val actions: Seq[SparkSubFeedAction] = Seq(
      CopyAction("a", srcDO.id, tgt1DO.id, executionMode = Some(PartitionDiffMode(alternativeOutputId = Some(tgt2DO.id))))
      , CopyAction("b", tgt1DO.id, tgt2DO.id)
    )
    val dag: ActionDAGRun = ActionDAGRun(actions, 1, 1)

    // first dag run
    dag.prepare
    dag.init
    dag.exec

    // check
    val r1 = tgt2DO.getDataFrame()
      .select($"rating")
      .as[Int].collect().toSeq
    assert(r1.size == 1)
    assert(r1.head == 5)
    assert(tgt2DO.listPartitions == expectedPartitions)

    // second dag run - skip action execution because there are no new partitions to process
    dag.prepare
    intercept[NoDataToProcessWarning](dag.init)
  }

  test("action dag with 2 actions in sequence and executionMode=SparkStreamingOnceMode") {
    // setup DataObjects
    val feed = "actionpipeline"
    val tempDir = Files.createTempDirectory(feed)
    val schema = DataType.fromDDL("lastname string, firstname string, rating int").asInstanceOf[StructType]
    val srcDO = JsonFileDataObject( "src1", tempDir.resolve("src1").toString.replace('\\', '/'), schema = Some(schema))
    instanceRegistry.register(srcDO)
    val tgt1DO = JsonFileDataObject( "tgt1", tempDir.resolve("tgt1").toString.replace('\\', '/'), saveMode = SaveMode.Append, jsonOptions = Some(Map("multiLine" -> "false")))
    instanceRegistry.register(tgt1DO)
    val tgt2DO = JsonFileDataObject( "tgt2", tempDir.resolve("tgt2").toString.replace('\\', '/'), saveMode = SaveMode.Append, jsonOptions = Some(Map("multiLine" -> "false")))
    instanceRegistry.register(tgt2DO)

    // prepare DAG
    val refTimestamp1 = LocalDateTime.now()
    implicit val context: ActionPipelineContext = ActionPipelineContext(feed, "test", 1, 1, instanceRegistry, Some(refTimestamp1), SmartDataLakeBuilderConfig())
    val df1 = Seq(("doe","john",5)).toDF("lastname", "firstname", "rating")
    srcDO.writeDataFrame(df1, Seq())

    val action1 = CopyAction("a", srcDO.id, tgt1DO.id, executionMode = Some(SparkStreamingOnceMode(checkpointLocation = tempDir.resolve("stateA").toUri.toString)))
    val action2 = CopyAction("b", tgt1DO.id, tgt2DO.id, executionMode = Some(SparkStreamingOnceMode(checkpointLocation = tempDir.resolve("stateB").toUri.toString)))
    val dag: ActionDAGRun = ActionDAGRun(Seq(action1, action2), 1, 1)

    // first dag run, first file processed
    dag.prepare
    dag.init
    dag.exec

    // check
    val r1 = tgt2DO.getDataFrame()
      .select($"rating".cast("int"))
      .as[Int].collect().toSeq
    assert(r1.size == 1)
    assert(r1.head == 5)

    // second dag run - no data to process
    dag.reset
    dag.prepare
    dag.init

    // check
    val r2 = tgt2DO.getDataFrame()
      .select($"rating".cast("int"))
      .as[Int].collect().toSeq
    assert(r2.size == 1)
    assert(r2.head == 5)

    // third dag run - new data to process
    val df2 = Seq(("doe","john 2",10)).toDF("lastname", "firstname", "rating")
    srcDO.writeDataFrame(df2, Seq())
    dag.reset
    dag.prepare
    dag.init
    dag.exec

    // check
    val r3 = tgt2DO.getDataFrame()
      .select($"rating".cast("int"))
      .as[Int].collect().toSeq
    assert(r3.size == 2)

    // check metrics
    val action2MainMetrics = action2.getFinalMetrics(action2.outputId).get.getMainInfos
    assert(action2MainMetrics("records_written")==1)
  }

  test("action dag with 2 actions in sequence, first is executionMode=SparkStreamingOnceMode, second is normal") {
    // setup DataObjects
    val feed = "actionpipeline"
    val tempDir = Files.createTempDirectory(feed)
    val schema = DataType.fromDDL("lastname string, firstname string, rating int").asInstanceOf[StructType]
    val srcDO = JsonFileDataObject( "src1", tempDir.resolve("src1").toString.replace('\\', '/'), schema = Some(schema))
    instanceRegistry.register(srcDO)
    val tgt1DO = JsonFileDataObject( "tgt1", tempDir.resolve("tgt1").toString.replace('\\', '/'), saveMode = SaveMode.Append, jsonOptions = Some(Map("multiLine" -> "false")))
    instanceRegistry.register(tgt1DO)
    val tgt2DO = JsonFileDataObject( "tgt2", tempDir.resolve("tgt2").toString.replace('\\', '/'), jsonOptions = Some(Map("multiLine" -> "false")))
    instanceRegistry.register(tgt2DO)

    // prepare DAG
    val refTimestamp1 = LocalDateTime.now()
    implicit val context: ActionPipelineContext = ActionPipelineContext(feed, "test", 1, 1, instanceRegistry, Some(refTimestamp1), SmartDataLakeBuilderConfig())
    val df1 = Seq(("doe","john",5)).toDF("lastname", "firstname", "rating")
    srcDO.writeDataFrame(df1, Seq())

    val action1 = CopyAction("a", srcDO.id, tgt1DO.id, executionMode = Some(SparkStreamingOnceMode(checkpointLocation = tempDir.resolve("stateA").toUri.toString)))
    val action2 = CopyAction("b", tgt1DO.id, tgt2DO.id)
    val dag: ActionDAGRun = ActionDAGRun(Seq(action1, action2), 1, 1)

    // first dag run, first file processed
    dag.prepare
    dag.init
    dag.exec

    // check
    val r1 = tgt2DO.getDataFrame()
      .select($"rating".cast("int"))
      .as[Int].collect().toSeq
    assert(r1 == Seq(5))

    // second dag run - no data to process
    dag.reset
    dag.prepare
    dag.init
    dag.exec

    // check
    val r2 = tgt2DO.getDataFrame()
      .select($"rating".cast("int"))
      .as[Int].collect().toSeq
    assert(r2 == Seq(5))

    // third dag run - new data to process
    val df2 = Seq(("doe","john 2",10)).toDF("lastname", "firstname", "rating")
    srcDO.writeDataFrame(df2, Seq())
    dag.reset
    dag.prepare
    dag.init
    dag.exec

    // check
    val r3 = tgt2DO.getDataFrame()
      .select($"rating".cast("int"))
      .as[Int].collect().toSeq
    assert(r3.size == 2)

    // check metrics
    val action2MainMetrics = action2.getFinalMetrics(action2.outputId).get.getMainInfos
    assert(action2MainMetrics("records_written")==2) // without execution mode always the whole table is processed
  }

  test("action dag union 2 streams with executionMode=SparkStreamingOnceMode") {
    // setup DataObjects
    val feed = "actionpipeline"
    val tempDir = Files.createTempDirectory(feed)
    val schema = DataType.fromDDL("lastname string, firstname string, rating int").asInstanceOf[StructType]
    val src1DO = JsonFileDataObject( "src1", tempDir.resolve("src1").toString.replace('\\', '/'), schema = Some(schema))
    instanceRegistry.register(src1DO)
    val src2DO = JsonFileDataObject( "src2", tempDir.resolve("src2").toString.replace('\\', '/'), schema = Some(schema))
    instanceRegistry.register(src2DO)
    val tgt1DO = JsonFileDataObject( "tgt1", tempDir.resolve("tgt1").toString.replace('\\', '/'), saveMode = SaveMode.Append, jsonOptions = Some(Map("multiLine" -> "false")))
    instanceRegistry.register(tgt1DO)

    // prepare DAG
    val refTimestamp1 = LocalDateTime.now()
    implicit val context: ActionPipelineContext = ActionPipelineContext(feed, "test", 1, 1, instanceRegistry, Some(refTimestamp1), SmartDataLakeBuilderConfig())
    val data1src1 = Seq(("doe","john",5))
    val data1src2 = Seq(("einstein","albert",2))
    src1DO.writeDataFrame(data1src1.toDF("lastname", "firstname", "rating"), Seq())
    src2DO.writeDataFrame(data1src2.toDF("lastname", "firstname", "rating"), Seq())

    val action1 = CustomSparkAction( "a", Seq(src1DO.id,src2DO.id), Seq(tgt1DO.id)
                                   , executionMode = Some(SparkStreamingOnceMode(checkpointLocation = tempDir.resolve("stateA").toUri.toString))
                                   , transformer = CustomDfsTransformerConfig(className = Some(classOf[TestStreamingTransformer].getName))
                                   )
    val dag: ActionDAGRun = ActionDAGRun(Seq(action1), 1, 1)

    // first dag run, first file processed
    dag.prepare
    dag.init
    dag.exec

    // check
    val r1 = tgt1DO.getDataFrame().select($"lastname",$"firstname",$"rating".cast("int")).as[(String,String,Int)].collect().toSet
    assert(r1 == (data1src1 ++ data1src2).toSet)

    // second dag run - no data to process
    dag.reset
    dag.prepare
    dag.init
    dag.exec

    // check
    val r2 = tgt1DO.getDataFrame().select($"lastname",$"firstname",$"rating".cast("int")).as[(String,String,Int)].collect().toSet
    assert(r2 == (data1src1 ++ data1src2).toSet)

    // third dag run - new data to process in src 2
    val data2 = Seq(("doe","john 2",10))
    src2DO.writeDataFrame(data2.toDF("lastname", "firstname", "rating"), Seq())
    dag.reset
    dag.prepare
    dag.init
    dag.exec

    // check
    val r3 = tgt1DO.getDataFrame().select($"lastname",$"firstname",$"rating".cast("int")).as[(String,String,Int)].collect().toSet
    assert(r3 == (data1src1 ++ data1src2 ++ data2).toSet)

    // check metrics
    val action1MainMetrics = action1.getFinalMetrics(action1.outputIds.head).get.getMainInfos
    assert(action1MainMetrics("records_written")==1)
  }

  test("action dag with 2 actions in sequence, first is executionMode=SparkIncrementalMode, second is normal") {
    // setup DataObjects
    val feed = "actionpipeline"
    val tempDir = Files.createTempDirectory(feed)
    val schema = DataType.fromDDL("lastname string, firstname string, rating int, tstmp timestamp").asInstanceOf[StructType]
    val srcDO = JsonFileDataObject( "src1", tempDir.resolve("src1").toString.replace('\\', '/'), schema = Some(schema))
    instanceRegistry.register(srcDO)
    val tgt1DO = ParquetFileDataObject( "tgt1", tempDir.resolve("tgt1").toString.replace('\\', '/'), saveMode = SaveMode.Append)
    instanceRegistry.register(tgt1DO)
    val tgt2DO = ParquetFileDataObject( "tgt2", tempDir.resolve("tgt2").toString.replace('\\', '/'))
    instanceRegistry.register(tgt2DO)

    // prepare DAG
    val refTimestamp1 = LocalDateTime.now()
    implicit val context: ActionPipelineContext = ActionPipelineContext(feed, "test", 1, 1, instanceRegistry, Some(refTimestamp1), SmartDataLakeBuilderConfig())
    val df1 = Seq(("doe","john",5, Timestamp.from(Instant.now))).toDF("lastname", "firstname", "rating", "tstmp")
    srcDO.writeDataFrame(df1, Seq())

    val action1 = CopyAction("a", srcDO.id, tgt1DO.id, executionMode = Some(SparkIncrementalMode(compareCol = "tstmp")))
    val action2 = CopyAction("b", tgt1DO.id, tgt2DO.id)
    val dag: ActionDAGRun = ActionDAGRun(Seq(action1,action2), 1, 1)

    // first dag run, first file processed
    dag.prepare
    dag.init
    dag.exec

    // check
    val r1 = tgt2DO.getDataFrame()
      .select($"rating")
      .as[Int].collect().toSeq
    assert(r1 == Seq(5))

    // second dag run - no data to process
    dag.reset
    dag.prepare
    intercept[NoDataToProcessWarning](dag.init)

    // check
    val r2 = tgt2DO.getDataFrame()
      .select($"rating")
      .as[Int].collect().toSeq
    assert(r2 == Seq(5))

    // third dag run - new data to process
    val df2 = Seq(("doe","john 2",10, Timestamp.from(Instant.now))).toDF("lastname", "firstname", "rating", "tstmp")
    srcDO.writeDataFrame(df2, Seq())
    dag.reset
    dag.prepare
    dag.init
    dag.exec

    // check
    val r3 = tgt2DO.getDataFrame()
      .select($"rating")
      .as[Int].collect().toSeq
    assert(r3.size == 2)

    // check metrics
    val action2MainMetrics = action2.getFinalMetrics(action2.outputId).get.getMainInfos
    assert(action2MainMetrics("records_written")==2) // without execution mode always the whole table is processed
  }

  test("action dag failes because of metricsFailCondition") {
    // setup DataObjects
    val feed = "actionpipeline"
    val tempDir = Files.createTempDirectory(feed)
    val schema = DataType.fromDDL("lastname string, firstname string, rating int, tstmp timestamp").asInstanceOf[StructType]
    val srcDO = JsonFileDataObject( "src1", tempDir.resolve("src1").toString.replace('\\', '/'), schema = Some(schema))
    instanceRegistry.register(srcDO)
    val tgt1DO = ParquetFileDataObject( "tgt1", tempDir.resolve("tgt1").toString.replace('\\', '/'), saveMode = SaveMode.Append)
    instanceRegistry.register(tgt1DO)

    // prepare DAG
    val refTimestamp1 = LocalDateTime.now()
    implicit val context: ActionPipelineContext = ActionPipelineContext(feed, "test", 1, 1, instanceRegistry, Some(refTimestamp1), SmartDataLakeBuilderConfig())
    val df1 = Seq(("doe","john",5, Timestamp.from(Instant.now))).toDF("lastname", "firstname", "rating", "tstmp")
    srcDO.writeDataFrame(df1, Seq())

    val action1 = CopyAction("a", srcDO.id, tgt1DO.id, metricsFailCondition = Some(s"dataObjectId = '${tgt1DO.id.id}' and value > 0"))
    val dag: ActionDAGRun = ActionDAGRun(Seq(action1), 1, 1)

    // first dag run, first file processed
    dag.prepare
    dag.init
    val ex = intercept[TaskFailedException](dag.exec)
    assert(ex.cause.isInstanceOf[MetricsCheckFailed])
  }

  test("action dag failes because of executionMode=PartitionDiffMode failCondition") {
    // setup DataObjects
    val feed = "actionpipeline"
    val tempDir = Files.createTempDirectory(feed)
    val schema = DataType.fromDDL("lastname string, firstname string, rating int, tstmp timestamp").asInstanceOf[StructType]
    val srcDO = JsonFileDataObject( "src1", tempDir.resolve("src1").toString.replace('\\', '/'), schema = Some(schema), partitions = Seq("lastname"))
    instanceRegistry.register(srcDO)
    val tgt1DO = ParquetFileDataObject( "tgt1", tempDir.resolve("tgt1").toString.replace('\\', '/'), partitions = Seq("lastname"), saveMode = SaveMode.Append)
    instanceRegistry.register(tgt1DO)

    // prepare DAG
    val refTimestamp1 = LocalDateTime.now()
    implicit val context: ActionPipelineContext = ActionPipelineContext(feed, "test", 1, 1, instanceRegistry, Some(refTimestamp1), SmartDataLakeBuilderConfig())
    val df1 = Seq(("doe","john",5, Timestamp.from(Instant.now))).toDF("lastname", "firstname", "rating", "tstmp")
    srcDO.writeDataFrame(df1, Seq())

    val action1 = CopyAction("a", srcDO.id, tgt1DO.id, executionMode=Some(PartitionDiffMode(failCondition = Some("year(runStartTime) > 2000"))))
    val dag: ActionDAGRun = ActionDAGRun(Seq(action1), 1, 1)

    // first dag run, first file processed
    dag.prepare
    val ex = intercept[ExecutionModeFailedException](dag.init)
  }

}

class TestActionDagTransformer extends CustomDfsTransformer {
  override def transform(session: SparkSession, options: Map[String, String], dfs: Map[String,DataFrame]): Map[String,DataFrame] = {
    import session.implicits._
    val dfTransformed = dfs("tgt_B")
    .union(dfs("tgt_C"))
    .groupBy($"lastname",$"firstname")
    .agg(sum($"rating").as("rating"))

    Map("tgt_D" -> dfTransformed)
  }
}

class TestStreamingTransformer extends CustomDfsTransformer {
  override def transform(session: SparkSession, options: Map[String, String], dfs: Map[String, DataFrame]): Map[String, DataFrame] = {
    val dfTgt1 = dfs("src1").unionByName(dfs("src2"))
    Map("tgt1" -> dfTgt1)
  }
}<|MERGE_RESOLUTION|>--- conflicted
+++ resolved
@@ -215,23 +215,6 @@
     // setup DataObjects
     val feed = "actionpipeline"
     val srcTableA = Table(Some("default"), "ap_input")
-<<<<<<< HEAD
-    val srcDO = HiveTableDataObject( "A", Some(tempPath+s"/${srcTableA.fullName}"), table = srcTableA, numInitialHdfsPartitions = 1)
-    srcDO.dropTable
-    instanceRegistry.register(srcDO)
-    val tgtATable = Table(Some("default"), "ap_dedup", None, Some(Seq("lastname","firstname")))
-    val tgtADO = TickTockHiveTableDataObject("tgt_A", Some(tempPath+s"/${tgtATable.fullName}"), table = tgtATable, numInitialHdfsPartitions = 1)
-    tgtADO.dropTable
-    instanceRegistry.register(tgtADO)
-
-    val tgtBTable = Table(Some("default"), "ap_copy", None, Some(Seq("lastname","firstname")))
-    val tgtBDO = HiveTableDataObject( "tgt_B", Some(tempPath+s"/${tgtBTable.fullName}"), table = tgtBTable, numInitialHdfsPartitions = 1)
-    tgtBDO.dropTable
-    instanceRegistry.register(tgtBDO)
-
-    val tgtCTable = Table(Some("default"), "ap_copy", None, Some(Seq("lastname","firstname")))
-    val tgtCDO = HiveTableDataObject( "tgt_C", Some(tempPath+s"/${tgtCTable.fullName}"), table = tgtCTable, numInitialHdfsPartitions = 1)
-=======
     val srcDO = HiveTableDataObject( "A", Some(tempPath+s"/${srcTableA.fullName}"), table = srcTableA, numInitialHdfsPartitions = 1, partitions = Seq("lastname"))
     srcDO.dropTable
     instanceRegistry.register(srcDO)
@@ -247,7 +230,6 @@
 
     val tgtCTable = Table(Some("default"), "ap_copy2", None, Some(Seq("lastname","firstname")))
     val tgtCDO = HiveTableDataObject( "tgt_C", Some(tempPath+s"/${tgtCTable.fullName}"), table = tgtCTable, numInitialHdfsPartitions = 1, partitions = Seq("lastname"))
->>>>>>> e561663a
     tgtCDO.dropTable
     instanceRegistry.register(tgtCDO)
 
@@ -261,20 +243,11 @@
     implicit val context: ActionPipelineContext = ActionPipelineContext(feed, "test", 1, 1, instanceRegistry, Some(refTimestamp1), SmartDataLakeBuilderConfig())
     val l1 = Seq(("doe","john",5)).toDF("lastname", "firstname", "rating")
     srcDO.writeDataFrame(l1, Seq())
-<<<<<<< HEAD
-    val actions = Seq(
-      DeduplicateAction("a", srcDO.id, tgtADO.id),
-      CopyAction("b", tgtADO.id, tgtBDO.id),
-      CopyAction("c", tgtADO.id, tgtCDO.id)
-    )
-    val dag = ActionDAGRun(actions, 1, 1)
-=======
     tgtDDO.writeDataFrame(l1, Seq()) // we populate tgtD so there should be no partitions to process
     instanceRegistry.register(DeduplicateAction("a", srcDO.id, tgtADO.id, executionMode = Some(PartitionDiffMode()), metadata = Some(ActionMetadata(feed = Some(feed)))))
     instanceRegistry.register(CopyAction("b", tgtADO.id, tgtBDO.id, executionMode = Some(FailIfNoPartitionValuesMode()), metadata = Some(ActionMetadata(feed = Some(feed)))))
     instanceRegistry.register(CopyAction("c", tgtADO.id, tgtCDO.id, metadata = Some(ActionMetadata(feed = Some(feed)))))
     instanceRegistry.register(CopyAction("d", srcDO.id, tgtDDO.id, executionMode = Some(PartitionDiffMode()), metadata = Some(ActionMetadata(feed = Some(feed)))))
->>>>>>> e561663a
 
     // exec dag
     val sdlb = new DefaultSmartDataLakeBuilder
