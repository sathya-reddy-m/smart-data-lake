/*
 * Smart Data Lake - Build your data lake the smart way.
 *
 * Copyright © 2019-2020 ELCA Informatique SA (<https://www.elca.ch>)
 *
 * This program is free software: you can redistribute it and/or modify
 * it under the terms of the GNU General Public License as published by
 * the Free Software Foundation, either version 3 of the License, or
 * (at your option) any later version.
 *
 * This program is distributed in the hope that it will be useful,
 * but WITHOUT ANY WARRANTY; without even the implied warranty of
 * MERCHANTABILITY or FITNESS FOR A PARTICULAR PURPOSE.  See the
 * GNU General Public License for more details.
 *
 * You should have received a copy of the GNU General Public License
 * along with this program. If not, see <http://www.gnu.org/licenses/>.
 */

package io.smartdatalake.workflow

import java.time.{Duration, LocalDateTime}

import io.smartdatalake.app.SmartDataLakeBuilderConfig
<<<<<<< HEAD
import io.smartdatalake.config.SdlConfigObject.ActionObjectId
=======
import io.smartdatalake.config.SdlConfigObject._
>>>>>>> 54c19dde
import io.smartdatalake.testutils.TestUtil
import io.smartdatalake.util.hdfs.PartitionValues
import io.smartdatalake.workflow.action.{ResultRuntimeInfo, RuntimeEventState, RuntimeInfo}
import org.apache.spark.sql.SparkSession
import org.scalatest.FunSuite

class ActionDAGRunTest extends FunSuite {

  protected implicit val session: SparkSession = TestUtil.sessionHiveCatalog
  import session.implicits._

  test("convert ActionDAGRunState to json and back") {
    val df = Seq(("a",1)).toDF("txt", "value")
    val infoA = RuntimeInfo(RuntimeEventState.SUCCEEDED, startTstmp = Some(LocalDateTime.now()), duration = Some(Duration.ofMinutes(5)), msg = Some("test"), results = Seq(ResultRuntimeInfo(SparkSubFeed(Some(df), "do1", partitionValues = Seq(PartitionValues(Map("test"->1)))),Map("test"->1, "test2"->"abc"))))
<<<<<<< HEAD
    val state = ActionDAGRunState(SmartDataLakeBuilderConfig(), 1, 1, LocalDateTime.now, LocalDateTime.now, Map(ActionObjectId("a") -> infoA), isFinal = false)
=======
    val state = ActionDAGRunState(SmartDataLakeBuilderConfig(), 1, 1, Map(("a", infoA)), isFinal = false)
>>>>>>> 54c19dde
    val json = state.toJson
    // remove DataFrame from SparkSubFeed, it should not be serialized
    val expectedState = state.copy(actionsState = state.actionsState
      .mapValues(actionState => actionState
        .copy(results = actionState.results.map( result => result
          .copy(subFeed = result.subFeed match {
            case subFeed: SparkSubFeed => subFeed.copy(dataFrame = None)
            case subFeed => subFeed
          })))))
    // check
    val deserializedState = ActionDAGRunState.fromJson(json)
    assert(deserializedState == expectedState)
  }
}<|MERGE_RESOLUTION|>--- conflicted
+++ resolved
@@ -22,11 +22,7 @@
 import java.time.{Duration, LocalDateTime}
 
 import io.smartdatalake.app.SmartDataLakeBuilderConfig
-<<<<<<< HEAD
-import io.smartdatalake.config.SdlConfigObject.ActionObjectId
-=======
 import io.smartdatalake.config.SdlConfigObject._
->>>>>>> 54c19dde
 import io.smartdatalake.testutils.TestUtil
 import io.smartdatalake.util.hdfs.PartitionValues
 import io.smartdatalake.workflow.action.{ResultRuntimeInfo, RuntimeEventState, RuntimeInfo}
@@ -41,11 +37,7 @@
   test("convert ActionDAGRunState to json and back") {
     val df = Seq(("a",1)).toDF("txt", "value")
     val infoA = RuntimeInfo(RuntimeEventState.SUCCEEDED, startTstmp = Some(LocalDateTime.now()), duration = Some(Duration.ofMinutes(5)), msg = Some("test"), results = Seq(ResultRuntimeInfo(SparkSubFeed(Some(df), "do1", partitionValues = Seq(PartitionValues(Map("test"->1)))),Map("test"->1, "test2"->"abc"))))
-<<<<<<< HEAD
-    val state = ActionDAGRunState(SmartDataLakeBuilderConfig(), 1, 1, LocalDateTime.now, LocalDateTime.now, Map(ActionObjectId("a") -> infoA), isFinal = false)
-=======
-    val state = ActionDAGRunState(SmartDataLakeBuilderConfig(), 1, 1, Map(("a", infoA)), isFinal = false)
->>>>>>> 54c19dde
+    val state = ActionDAGRunState(SmartDataLakeBuilderConfig(), 1, 1, LocalDateTime.now, LocalDateTime.now, Map("a" -> infoA), isFinal = false)
     val json = state.toJson
     // remove DataFrame from SparkSubFeed, it should not be serialized
     val expectedState = state.copy(actionsState = state.actionsState
