--- conflicted
+++ resolved
@@ -22,10 +22,6 @@
 import java.time._
 import java.time.format.DateTimeFormatter
 import java.time.temporal.{ChronoUnit, TemporalAccessor, TemporalQuery}
-<<<<<<< HEAD
-import java.time._
-=======
->>>>>>> 6c9c6c18
 import java.util.Properties
 
 import com.typesafe.config.Config
@@ -43,11 +39,7 @@
 import org.apache.spark.sql._
 import org.apache.spark.sql.functions.{col, udf}
 import org.apache.spark.sql.streaming.{OutputMode, StreamingQuery, Trigger}
-<<<<<<< HEAD
-import org.apache.spark.sql.types.{StringType, StructType}
-=======
 import org.apache.spark.sql.types._
->>>>>>> 6c9c6c18
 import za.co.absa.abris.avro.functions.{from_confluent_avro, to_confluent_avro}
 import za.co.absa.abris.avro.read.confluent.SchemaManager
 
@@ -282,11 +274,7 @@
 
   override def writeDataFrame(df: DataFrame, partitionValues: Seq[PartitionValues])(implicit session: SparkSession): Unit = {
     import session.implicits._
-<<<<<<< HEAD
-    require(df.columns.toSet == Set("key","value"), s"(${id}) Expects columns Set(key, value) in DataFrame for writing to Kafka. Given: ${df.columns.mkString(", ")}")
-=======
     require(df.columns.toSet == Set("key","value"), s"(${id}) Expects columns key, value in DataFrame for writing to Kafka. Given: ${df.columns.mkString(", ")}")
->>>>>>> 6c9c6c18
     df.select(convertToKafka(keyType,$"key").as("key"), convertToKafka(valueType,$"value").as("value"))
       .write
       .format("kafka")
@@ -319,6 +307,14 @@
     colType match {
       case KafkaColumnType.Binary => col // default is that we get a byte array -> binary from kafka
       case KafkaColumnType.AvroSchemaRegistry => from_confluent_avro(col, schemaRegistryConfig.get)
+      case KafkaColumnType.String => col.cast(StringType)
+    }
+  }
+
+  private def convertToKafka(colType: KafkaColumnType, col: Column ): Column = {
+    colType match {
+      case KafkaColumnType.Binary => col // we let spark/kafka convert the column to binary
+      case KafkaColumnType.AvroSchemaRegistry => to_confluent_avro(col, schemaRegistryConfig.get)
       case KafkaColumnType.String => col.cast(StringType)
     }
   }
