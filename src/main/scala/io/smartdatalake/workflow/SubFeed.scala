/*
 * Smart Data Lake - Build your data lake the smart way.
 *
 * Copyright © 2019-2020 ELCA Informatique SA (<https://www.elca.ch>)
 *
 * This program is free software: you can redistribute it and/or modify
 * it under the terms of the GNU General Public License as published by
 * the Free Software Foundation, either version 3 of the License, or
 * (at your option) any later version.
 *
 * This program is distributed in the hope that it will be useful,
 * but WITHOUT ANY WARRANTY; without even the implied warranty of
 * MERCHANTABILITY or FITNESS FOR A PARTICULAR PURPOSE.  See the
 * GNU General Public License for more details.
 *
 * You should have received a copy of the GNU General Public License
 * along with this program. If not, see <http://www.gnu.org/licenses/>.
 */
package io.smartdatalake.workflow

import io.smartdatalake.config.SdlConfigObject.DataObjectId
import io.smartdatalake.util.hdfs.PartitionValues
import io.smartdatalake.util.misc.DataFrameUtil
import io.smartdatalake.util.streaming.DummyStreamProvider
import io.smartdatalake.workflow.dataobject.FileRef
<<<<<<< HEAD
import org.apache.spark.sql.{Column, DataFrame, SparkSession, functions}
=======
import org.apache.spark.sql.types.StructType
import org.apache.spark.sql.{DataFrame, SparkSession}
>>>>>>> 6c9c6c18
import sun.reflect.generics.reflectiveObjects.NotImplementedException

/**
 * A SubFeed transports references to data between Actions.
 * Data can be represented by different technologies like Files or DataFrame.
 */
trait SubFeed extends DAGResult {
  def dataObjectId: DataObjectId
  def partitionValues: Seq[PartitionValues]
  def isDAGStart: Boolean

  /**
   * Break lineage.
   * This means to discard an existing DataFrame or List of FileRefs, so that it is requested again from the DataObject.
   * This is usable to break long DataFrame Lineages over multiple Actions and instead reread the data from an intermediate table
   * @return
   */
  def breakLineage(implicit session: SparkSession): SubFeed

  def clearPartitionValues(): SubFeed

  def updatePartitionValues(partitions: Seq[String]): SubFeed

  def clearDAGStart(): SubFeed

  override def resultId: String = dataObjectId.id
}

/**
 * A SparkSubFeed is used to transport [[DataFrame]]'s between Actions.
 *
 * @param dataFrame Spark [[DataFrame]] to be processed. DataFrame should not be saved to state (@transient).
 * @param dataObjectId id of the DataObject this SubFeed corresponds to
 * @param partitionValues Values of Partitions transported by this SubFeed
 * @param isDAGStart true if this subfeed is a start node of the dag
 * @param isDummy true if this subfeed only contains a dummy DataFrame. Dummy DataFrames can be used for validating the lineage in init phase, but not for the exec phase.
 * @param filter a spark sql filter expression. This is used by SparkIncrementalMode.
 */
case class SparkSubFeed(@transient dataFrame: Option[DataFrame],
                        override val dataObjectId: DataObjectId,
                        override val partitionValues: Seq[PartitionValues],
                        override val isDAGStart: Boolean = false,
                        isDummy: Boolean = false,
                        filter: Option[String] = None
                       )
  extends SubFeed {
  override def breakLineage(implicit session: SparkSession): SparkSubFeed = {
    // in order to keep the schema but truncate spark logical plan, a dummy DataFrame is created.
    // dummy DataFrames must be exchanged to real DataFrames before reading in exec-phase.
    if(dataFrame.isDefined) convertToDummy(dataFrame.get.schema) else this
  }
  override def clearPartitionValues(): SparkSubFeed = {
    this.copy(partitionValues = Seq())
  }
  override def updatePartitionValues(partitions: Seq[String]): SparkSubFeed = {
    val updatedPartitionValues = partitionValues.map( pvs => PartitionValues(pvs.elements.filterKeys(partitions.contains))).filter(_.nonEmpty)
    this.copy(partitionValues = updatedPartitionValues)
  }
  override def clearDAGStart(): SparkSubFeed = {
    this.copy(isDAGStart = false)
  }
  def clearFilter(): SparkSubFeed = {
    this.copy(filter = None)
  }
  def persist: SparkSubFeed = {
    this.copy(dataFrame = this.dataFrame.map(_.persist))
  }
  def isStreaming: Option[Boolean] = dataFrame.map(_.isStreaming)
<<<<<<< HEAD
  def getFilterCol: Option[Column] = {
    filter.map(functions.expr)
=======
  private[smartdatalake] def convertToDummy(schema: StructType)(implicit session: SparkSession): SparkSubFeed = {
    val dummyDf = dataFrame.map{
      df =>
        if (df.isStreaming) DummyStreamProvider.getDummyDf(schema)
        else DataFrameUtil.getEmptyDataFrame(schema)
    }
    this.copy(dataFrame = dummyDf, isDummy = true)
>>>>>>> 6c9c6c18
  }
}
object SparkSubFeed {
  def fromSubFeed( subFeed: SubFeed ): SparkSubFeed = {
    subFeed match {
      case sparkSubFeed: SparkSubFeed => sparkSubFeed
      case _ => SparkSubFeed(None, subFeed.dataObjectId, subFeed.partitionValues, subFeed.isDAGStart)
    }
  }
}

/**
 * A FileSubFeed is used to transport references to files between Actions.
 *
 * @param fileRefs path to files to be processed
 * @param dataObjectId id of the DataObject this SubFeed corresponds to
 * @param partitionValues Values of Partitions transported by this SubFeed
 * @param processedInputFileRefs used to remember processed input FileRef's for post processing (e.g. delete after read)
 */
case class FileSubFeed(fileRefs: Option[Seq[FileRef]],
                       override val dataObjectId: DataObjectId,
                       override val partitionValues: Seq[PartitionValues],
                       override val isDAGStart: Boolean = false,
                       processedInputFileRefs: Option[Seq[FileRef]] = None
                      )
  extends SubFeed {
  override def breakLineage(implicit session: SparkSession): FileSubFeed = {
    this.copy(fileRefs = None)
  }
  override def clearPartitionValues(): FileSubFeed = {
    this.copy(partitionValues = Seq())
  }
  override def updatePartitionValues(partitions: Seq[String]): FileSubFeed = {
    val updatedPartitionValues = partitionValues.map( pvs => PartitionValues(pvs.elements.filterKeys(partitions.contains))).filter(_.nonEmpty)
    this.copy(partitionValues = updatedPartitionValues)
  }
  override def clearDAGStart(): FileSubFeed = {
    this.copy(isDAGStart = false)
  }
}
object FileSubFeed {
  def fromSubFeed( subFeed: SubFeed ): FileSubFeed = {
    subFeed match {
      case fileSubFeed: FileSubFeed => fileSubFeed
      case _ => FileSubFeed(None, subFeed.dataObjectId, subFeed.partitionValues, subFeed.isDAGStart)
    }
  }
}

/**
 * A InitSubFeed is used to initialize first Nodes of a [[DAG]].
 *
 * @param dataObjectId id of the DataObject this SubFeed corresponds to
 * @param partitionValues Values of Partitions transported by this SubFeed
 */
case class InitSubFeed(override val dataObjectId: DataObjectId, override val partitionValues: Seq[PartitionValues])
  extends SubFeed {
  override def isDAGStart: Boolean = true
  override def breakLineage(implicit session: SparkSession): InitSubFeed = this
  override def clearPartitionValues(): InitSubFeed = {
    this.copy(partitionValues = Seq())
  }
  override def updatePartitionValues(partitions: Seq[String]): InitSubFeed = {
    val updatedPartitionValues = partitionValues.map( pvs => PartitionValues(pvs.elements.filterKeys(partitions.contains))).filter(_.nonEmpty)
    this.copy(partitionValues = updatedPartitionValues)
  }
  override def clearDAGStart(): InitSubFeed = throw new NotImplementedException() // calling clearDAGStart makes no sense on InitSubFeed
}<|MERGE_RESOLUTION|>--- conflicted
+++ resolved
@@ -23,12 +23,8 @@
 import io.smartdatalake.util.misc.DataFrameUtil
 import io.smartdatalake.util.streaming.DummyStreamProvider
 import io.smartdatalake.workflow.dataobject.FileRef
-<<<<<<< HEAD
+import org.apache.spark.sql.types.StructType
 import org.apache.spark.sql.{Column, DataFrame, SparkSession, functions}
-=======
-import org.apache.spark.sql.types.StructType
-import org.apache.spark.sql.{DataFrame, SparkSession}
->>>>>>> 6c9c6c18
 import sun.reflect.generics.reflectiveObjects.NotImplementedException
 
 /**
@@ -97,10 +93,9 @@
     this.copy(dataFrame = this.dataFrame.map(_.persist))
   }
   def isStreaming: Option[Boolean] = dataFrame.map(_.isStreaming)
-<<<<<<< HEAD
   def getFilterCol: Option[Column] = {
     filter.map(functions.expr)
-=======
+  }
   private[smartdatalake] def convertToDummy(schema: StructType)(implicit session: SparkSession): SparkSubFeed = {
     val dummyDf = dataFrame.map{
       df =>
@@ -108,7 +103,6 @@
         else DataFrameUtil.getEmptyDataFrame(schema)
     }
     this.copy(dataFrame = dummyDf, isDummy = true)
->>>>>>> 6c9c6c18
   }
 }
 object SparkSubFeed {
