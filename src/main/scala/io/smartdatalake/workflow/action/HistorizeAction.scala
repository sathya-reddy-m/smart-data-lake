/*
 * Smart Data Lake - Build your data lake the smart way.
 *
 * Copyright © 2019-2020 ELCA Informatique SA (<https://www.elca.ch>)
 *
 * This program is free software: you can redistribute it and/or modify
 * it under the terms of the GNU General Public License as published by
 * the Free Software Foundation, either version 3 of the License, or
 * (at your option) any later version.
 *
 * This program is distributed in the hope that it will be useful,
 * but WITHOUT ANY WARRANTY; without even the implied warranty of
 * MERCHANTABILITY or FITNESS FOR A PARTICULAR PURPOSE.  See the
 * GNU General Public License for more details.
 *
 * You should have received a copy of the GNU General Public License
 * along with this program. If not, see <http://www.gnu.org/licenses/>.
 */
package io.smartdatalake.workflow.action

import java.time.LocalDateTime

import com.typesafe.config.Config
import io.smartdatalake.config.SdlConfigObject.{ActionObjectId, DataObjectId}
import io.smartdatalake.config.{ConfigurationException, FromConfigFactory, InstanceRegistry}
import io.smartdatalake.definitions.{ExecutionMode, TechnicalTableColumn}
import io.smartdatalake.util.evolution.SchemaEvolution
import io.smartdatalake.util.historization.Historization
import io.smartdatalake.workflow.action.customlogic.CustomDfTransformerConfig
import io.smartdatalake.workflow.dataobject.{CanCreateDataFrame, DataObject, TransactionalSparkTableDataObject}
import io.smartdatalake.workflow.{ActionPipelineContext, SparkSubFeed}
import org.apache.spark.sql.functions._
import org.apache.spark.sql.{DataFrame, SparkSession}

import scala.util.{Failure, Success, Try}

/**
 * [[Action]] to historize a subfeed.
 * Historization creates a technical history of data by creating valid-from/to columns.
 * It needs a transactional table as output with defined primary keys.
 *
 * @param inputId inputs DataObject
 * @param outputId output DataObject
 * @param filterClause filter of data to be processed by historization. It can be used to exclude historical data not needed to create new history, for performance reasons.
 * @param historizeBlacklist optional list of columns to ignore when comparing two records in historization. Can not be used together with [[historizeWhitelist]].
 * @param historizeWhitelist optional final list of columns to use when comparing two records in historization. Can not be used together with [[historizeBlacklist]].
 * @param ignoreOldDeletedColumns if true, remove no longer existing columns in Schema Evolution
 * @param ignoreOldDeletedNestedColumns if true, remove no longer existing columns from nested data types in Schema Evolution.
 *                                      Keeping deleted columns in complex data types has performance impact as all new data
 *                                      in the future has to be converted by a complex function.
 * @param initExecutionMode optional execution mode if this Action is a start node of a DAG run
 * @param executionMode optional execution mode for this Action
 */
case class HistorizeAction(
                            override val id: ActionObjectId,
                            inputId: DataObjectId,
                            outputId: DataObjectId,
                            transformer: Option[CustomDfTransformerConfig] = None,
                            columnBlacklist: Option[Seq[String]] = None,
                            columnWhitelist: Option[Seq[String]] = None,
                            standardizeDatatypes: Boolean = false,
                            filterClause: Option[String] = None,
                            historizeBlacklist: Option[Seq[String]] = None,
                            historizeWhitelist: Option[Seq[String]] = None,
                            ignoreOldDeletedColumns: Boolean = false,
                            ignoreOldDeletedNestedColumns: Boolean = true,
                            override val breakDataFrameLineage: Boolean = false,
                            override val persist: Boolean = false,
                            override val initExecutionMode: Option[ExecutionMode] = None,
                            override val executionMode: Option[ExecutionMode] = None,
                            override val metadata: Option[ActionMetadata] = None
                          )(implicit instanceRegistry: InstanceRegistry) extends SparkSubFeedAction {

  override val input: DataObject with CanCreateDataFrame = getInputDataObject[DataObject with CanCreateDataFrame](inputId)
  override val output: TransactionalSparkTableDataObject = getOutputDataObject[TransactionalSparkTableDataObject](outputId)
  override val inputs: Seq[DataObject with CanCreateDataFrame] = Seq(input)
  override val outputs: Seq[TransactionalSparkTableDataObject] = Seq(output)

  // historize black/white list
  require(historizeWhitelist.isEmpty || historizeBlacklist.isEmpty, s"(${id}) HistorizeWhitelist and historizeBlacklist mustn't be used at the same time")
  // primary key
  require(output.table.primaryKey.isDefined, s"(${id}) Primary key must be defined for output DataObject")

  // parse filter clause
  private val filterClauseExpr = Try(filterClause.map(expr)) match {
    case Success(result) => result
    case Failure(e) => throw new ConfigurationException(s"(${id}) Error parsing filterClause parameter as Spark expression: ${e.getClass.getSimpleName}: ${e.getMessage}")
  }

<<<<<<< HEAD
  def transform(subFeed: SparkSubFeed)(implicit session: SparkSession, context: ActionPipelineContext): SparkSubFeed = {
    // create input subfeeds if not yet existing
    var transformedSubFeed = enrichSubFeedDataFrame(input, subFeed, runtimeExecutionMode(subFeed), context.phase)

    // apply transformations
    transformedSubFeed = applyTransformations(
      transformedSubFeed, transformer, columnBlacklist, columnWhitelist, standardizeDatatypes, output, Some(historizeDataFrame(_: SparkSubFeed,_: Option[DataFrame],_:Seq[String],_: LocalDateTime)), filterClauseExpr)

    // return
    transformedSubFeed
=======
  override def transform(subFeed: SparkSubFeed)(implicit session: SparkSession, context: ActionPipelineContext): SparkSubFeed = {
    applyTransformations(subFeed, transformer, columnBlacklist, columnWhitelist, standardizeDatatypes, output, Some(historizeDataFrame(_: SparkSubFeed,_: Option[DataFrame],_:Seq[String],_: LocalDateTime)), filterClauseExpr)
>>>>>>> 6c9c6c18
  }

  protected def historizeDataFrame( subFeed: SparkSubFeed,
                                    existingDf: Option[DataFrame],
                                    pks: Seq[String],
                                    refTimestamp: LocalDateTime)
                                  (implicit session: SparkSession, context: ActionPipelineContext): SparkSubFeed = {

    val newFeedDf = subFeed.dataFrame.get.dropDuplicates(pks)

    // if output does not yet exist, we just transform the new data into historized form
    val historyDf = if (existingDf.isDefined) {
      ActionHelper.checkDataFrameNotNewerThan(refTimestamp, existingDf.get.where(filterClauseExpr.getOrElse(lit(true))), TechnicalTableColumn.captured.toString)
      // apply schema evolution
      val (modifiedExistingDf, modifiedNewFeedDf) = SchemaEvolution.process(existingDf.get, newFeedDf, ignoreOldDeletedColumns = ignoreOldDeletedColumns, ignoreOldDeletedNestedColumns = ignoreOldDeletedNestedColumns
        , colsToIgnore = Seq(TechnicalTableColumn.captured.toString, TechnicalTableColumn.delimited.toString))
      // filter existing data to be excluded from historize operation
      val (filteredExistingDf, filteredExistingRemainingDf) =
        filterClauseExpr match {
          case Some(expr) => (modifiedExistingDf.where(expr), Some(modifiedExistingDf.where(not(expr))))
          case None => (modifiedExistingDf, None)
        }
      // historize
      val historizedDf = Historization.getHistorized(filteredExistingDf, modifiedNewFeedDf, pks, refTimestamp, historizeWhitelist, historizeBlacklist)
      // union with filter remaining df and return
      if (filteredExistingRemainingDf.isDefined) historizedDf.union(filteredExistingRemainingDf.get)
      else historizedDf
    } else  Historization.getInitialHistory(newFeedDf, refTimestamp)

    subFeed.copy(dataFrame = Some(historyDf))
  }

  /**
   * @inheritdoc
   */
  override def factory: FromConfigFactory[Action] = HistorizeAction
}

object HistorizeAction extends FromConfigFactory[Action] {

  /**
   * @inheritdoc
   */
  override def fromConfig(config: Config, instanceRegistry: InstanceRegistry): HistorizeAction = {
    import configs.syntax.ConfigOps
    import io.smartdatalake.config._
    implicit val instanceRegistryImpl: InstanceRegistry = instanceRegistry
    config.extract[HistorizeAction].value
  }
}<|MERGE_RESOLUTION|>--- conflicted
+++ resolved
@@ -87,21 +87,8 @@
     case Failure(e) => throw new ConfigurationException(s"(${id}) Error parsing filterClause parameter as Spark expression: ${e.getClass.getSimpleName}: ${e.getMessage}")
   }
 
-<<<<<<< HEAD
-  def transform(subFeed: SparkSubFeed)(implicit session: SparkSession, context: ActionPipelineContext): SparkSubFeed = {
-    // create input subfeeds if not yet existing
-    var transformedSubFeed = enrichSubFeedDataFrame(input, subFeed, runtimeExecutionMode(subFeed), context.phase)
-
-    // apply transformations
-    transformedSubFeed = applyTransformations(
-      transformedSubFeed, transformer, columnBlacklist, columnWhitelist, standardizeDatatypes, output, Some(historizeDataFrame(_: SparkSubFeed,_: Option[DataFrame],_:Seq[String],_: LocalDateTime)), filterClauseExpr)
-
-    // return
-    transformedSubFeed
-=======
   override def transform(subFeed: SparkSubFeed)(implicit session: SparkSession, context: ActionPipelineContext): SparkSubFeed = {
     applyTransformations(subFeed, transformer, columnBlacklist, columnWhitelist, standardizeDatatypes, output, Some(historizeDataFrame(_: SparkSubFeed,_: Option[DataFrame],_:Seq[String],_: LocalDateTime)), filterClauseExpr)
->>>>>>> 6c9c6c18
   }
 
   protected def historizeDataFrame( subFeed: SparkSubFeed,
