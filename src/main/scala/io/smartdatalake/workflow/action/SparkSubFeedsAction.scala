/*
 * Smart Data Lake - Build your data lake the smart way.
 *
 * Copyright © 2019-2020 ELCA Informatique SA (<https://www.elca.ch>)
 *
 * This program is free software: you can redistribute it and/or modify
 * it under the terms of the GNU General Public License as published by
 * the Free Software Foundation, either version 3 of the License, or
 * (at your option) any later version.
 *
 * This program is distributed in the hope that it will be useful,
 * but WITHOUT ANY WARRANTY; without even the implied warranty of
 * MERCHANTABILITY or FITNESS FOR A PARTICULAR PURPOSE.  See the
 * GNU General Public License for more details.
 *
 * You should have received a copy of the GNU General Public License
 * along with this program. If not, see <http://www.gnu.org/licenses/>.
 */
package io.smartdatalake.workflow.action

import io.smartdatalake.config.ConfigurationException
import io.smartdatalake.definitions.{ExecutionMode, ExecutionModeWithMainInputOutput}
import io.smartdatalake.util.misc.PerformanceUtils
import io.smartdatalake.workflow.dataobject.{CanCreateDataFrame, CanHandlePartitions, CanWriteDataFrame, DataObject}
import io.smartdatalake.workflow.{ActionPipelineContext, SparkSubFeed, SubFeed}
import org.apache.spark.sql.SparkSession

abstract class SparkSubFeedsAction extends SparkAction {

  override def inputs: Seq[DataObject with CanCreateDataFrame]
  override def outputs: Seq[DataObject with CanWriteDataFrame]
  override def recursiveInputs: Seq[DataObject with CanCreateDataFrame] = Seq()

  // prepare main input / output
  // this must be lazy because inputs / outputs is evaluated later in subclasses
  val initExecutionModeMainInputOutput: Option[ExecutionModeWithMainInputOutput] = initExecutionMode.collect{ case mode: ExecutionModeWithMainInputOutput => mode }
  lazy val initMainInput: Option[DataObject with CanCreateDataFrame] = initExecutionModeMainInputOutput.flatMap {
    _.mainInputId.map( inputId => inputs.find(_.id.id == inputId).getOrElse(throw ConfigurationException(s"$id has set an initExecutionMode with inputId $inputId, which was not found in inputs")))
  }
  val normalExecutionModeMainInputOutput: Option[ExecutionModeWithMainInputOutput] = executionMode.collect{ case mode: ExecutionModeWithMainInputOutput => mode }
  lazy val normalMainInput: Option[DataObject with CanCreateDataFrame] = normalExecutionModeMainInputOutput.flatMap {
    _.mainInputId.map( inputId => inputs.find(_.id.id == inputId).getOrElse(throw ConfigurationException(s"$id has set an initExecutionMode with inputId $inputId, which was not found in inputs")))
  }
  lazy protected val mainInput: DataObject with CanCreateDataFrame = initMainInput
  .orElse(normalMainInput)
  .orElse {
    val paritionedInputs = inputs.collect{ case x: CanHandlePartitions => x }.filter(_.partitions.nonEmpty)
    if (paritionedInputs.size==1) paritionedInputs.headOption
    else None
  }.orElse {
    if (inputs.size==1) inputs.headOption else None
  }.getOrElse {
    if (executionModeNeedsMainInputOutput) logger.warn(s"($id) Could not determine unique main input but execution mode might need it. Decided for ${inputs.head.id}.")
    inputs.head
  }
  lazy protected val initMainOutput: Option[DataObject with CanWriteDataFrame] = initExecutionModeMainInputOutput.flatMap {
    _.mainOutputId.map( outputId => outputs.find(_.id.id == outputId).getOrElse(throw ConfigurationException(s"$id has set an initExecutionMode with outputId $outputId, which was not found in outputs")))
  }
  lazy protected val normalMainOutput: Option[DataObject with CanWriteDataFrame] = normalExecutionModeMainInputOutput.flatMap {
    _.mainOutputId.map( outputId => outputs.find(_.id.id == outputId).getOrElse(throw ConfigurationException(s"$id has set an initExecutionMode with outputId $outputId, which was not found in outputs")))
  }
  lazy protected val mainOutput: DataObject with CanWriteDataFrame = initMainOutput
  .orElse(normalMainOutput)
  .orElse{
    val paritionedOutputs = outputs.collect{ case x: CanHandlePartitions => x }.filter(_.partitions.nonEmpty)
    if (paritionedOutputs.size==1) paritionedOutputs.headOption else None
  }.orElse{
    if (outputs.size==1) outputs.headOption else None
  }.getOrElse {
    if (executionModeNeedsMainInputOutput) logger.warn(s"($id) Could not determine unique main output but execution mode might need it. Decided for ${outputs.head.id}.")
    outputs.head
  }

  /**
   * Transform [[SparkSubFeed]]'s.
   * To be implemented by subclasses.
   *
   * @param subFeeds [[SparkSubFeed]]'s to be transformed
   * @return transformed [[SparkSubFeed]]'s
   */
  def transform(subFeeds: Seq[SparkSubFeed])(implicit session: SparkSession, context: ActionPipelineContext): Seq[SparkSubFeed]

  private def doTransform(subFeeds: Seq[SubFeed], thisExecutionMode: Option[ExecutionMode])(implicit session: SparkSession, context: ActionPipelineContext): Seq[SparkSubFeed] = {
    // convert subfeeds to SparkSubFeed type or initialize if not yet existing
    var preparedSubFeeds = subFeeds.map( SparkSubFeed.fromSubFeed )
    // apply execution mode
    preparedSubFeeds = thisExecutionMode match {
      case Some(mode) =>
        val executionModeParameters = ActionHelper.applyExecutionMode(mode, id, mainInput, mainOutput, context.phase)
        preparedSubFeeds.map {
          subFeed =>
            executionModeParameters match {
              case Some((newPartitionValues, newFilter)) => subFeed.copy(partitionValues = newPartitionValues, filter = newFilter)
              case None => subFeed
            }
        }
      case _ => preparedSubFeeds
    }
    preparedSubFeeds = preparedSubFeeds.map{ subFeed =>
      val input = (inputs ++ recursiveInputs).find(_.id == subFeed.dataObjectId).get
      // prepare as input SubFeed
      val preparedSubFeed = prepareInputSubFeed(subFeed, input)
      // enrich with fresh DataFrame if needed
      enrichSubFeedDataFrame(input, preparedSubFeed, thisExecutionMode, context.phase)
    }
    // transform
    val transformedSubFeeds = transform(preparedSubFeeds)
    // update partition values to output's partition columns and update dataObjectId
    transformedSubFeeds.map {
      subFeed =>
        val output = outputs.find(_.id == subFeed.dataObjectId)
          .getOrElse(throw ConfigurationException(s"No output found for result ${subFeed.dataObjectId} in $id. Configured outputs are ${outputs.map(_.id.id).mkString(", ")}."))
        validateAndUpdateSubFeedPartitionValues(output, subFeed)
    }
  }

  /**
   * Generic init implementation for Action.init
   * */
  override final def init(subFeeds: Seq[SubFeed])(implicit session: SparkSession, context: ActionPipelineContext): Seq[SubFeed] = {
<<<<<<< HEAD
    assert(subFeeds.size == inputs.size, s"Number of subFeed's must match number of inputs for SparkSubFeedActions (Action $id, subfeed's ${subFeeds.map(_.dataObjectId).mkString(",")}, inputs ${inputs.map(_.id).mkString(",")})")
=======
    assert(subFeeds.size == inputs.size + recursiveInputs.size, s"Number of subFeed's must match number of inputs for SparkSubFeedActions (Action $id, subfeed's ${subFeeds.map(_.dataObjectId).mkString(",")}, inputs ${inputs.map(_.id).mkString(",")})")
    outputs.collect{ case x: CanWriteDataFrame => x }.foreach(_.init())
>>>>>>> 873607f7
    val mainInputSubFeed = subFeeds.find(_.dataObjectId == mainInput.id).getOrElse(throw new IllegalStateException(s"subFeed for main input ${mainInput.id} not found"))
    val thisExecutionMode = runtimeExecutionMode(mainInputSubFeed)
    // transform
    val transformedSubFeeds = doTransform(subFeeds, thisExecutionMode)
    // check output
    outputs.foreach{
      output =>
        val subFeed = transformedSubFeeds.find(_.dataObjectId == output.id).getOrElse(throw new IllegalStateException(s"subFeed for output ${output.id} not found"))
        output.init(subFeed.dataFrame.get, subFeed.partitionValues)
    }
    // return
    transformedSubFeeds.map( transformedSubFeed => updateSubFeedAfterWrite(transformedSubFeed, thisExecutionMode))
  }

  /**
   * Action.exec implementation
   */
  override final def exec(subFeeds: Seq[SubFeed])(implicit session: SparkSession, context: ActionPipelineContext): Seq[SubFeed] = {
    assert(subFeeds.size == inputs.size + recursiveInputs.size, s"Number of subFeed's must match number of inputs for SparkSubFeedActions (Action $id, subfeed's ${subFeeds.map(_.dataObjectId).mkString(",")}, inputs ${inputs.map(_.id).mkString(",")})")
    val mainInputSubFeed = subFeeds.find(_.dataObjectId == mainInput.id).getOrElse(throw new IllegalStateException(s"subFeed for main input ${mainInput.id} not found"))
    val thisExecutionMode = runtimeExecutionMode(mainInputSubFeed)
    // transform
    val transformedSubFeeds = doTransform(subFeeds, thisExecutionMode)
    // write output
    outputs.foreach { output =>
      val subFeed = transformedSubFeeds.find(_.dataObjectId == output.id).getOrElse(throw new IllegalStateException(s"subFeed for output ${output.id} not found"))
      val msg = s"writing DataFrame to ${output.id}" + (if (subFeed.partitionValues.nonEmpty) s", partitionValues ${subFeed.partitionValues.mkString(" ")}" else "")
      logger.info(s"($id) start " + msg)
      setSparkJobMetadata(Some(msg))
      val (noData,d) = PerformanceUtils.measureDuration {
        writeSubFeed(thisExecutionMode, subFeed, output)
      }
      setSparkJobMetadata()
      val metricsLog = if (noData) ", no data found"
      else getFinalMetrics(output.id).map(_.getMainInfos).map(" "+_.map( x => x._1+"="+x._2).mkString(" ")).getOrElse("")
      logger.info(s"($id) finished writing DataFrame to ${output.id}: duration=$d" + metricsLog)
    }
    // return
    transformedSubFeeds.map( transformedSubFeed => updateSubFeedAfterWrite(transformedSubFeed, thisExecutionMode))
  }

  /**
   * Enriches SparkSubFeeds with DataFrame if not existing
   *
   * @param inputs input data objects.
   * @param subFeeds input SubFeeds.
   */
  protected def enrichSubFeedsDataFrame(inputs: Seq[DataObject with CanCreateDataFrame], subFeeds: Seq[SparkSubFeed])(implicit session: SparkSession, context: ActionPipelineContext): Seq[SparkSubFeed] = {
    assert(inputs.size+recursiveInputs.size == subFeeds.size, s"Number of inputs must match number of subFeeds given for $id")
    (inputs ++ recursiveInputs).map { input =>
      val subFeed = subFeeds.find(_.dataObjectId == input.id).getOrElse(throw new IllegalStateException(s"subFeed for input ${input.id} not found"))
      enrichSubFeedDataFrame(input, subFeed, runtimeExecutionMode(subFeed), context.phase)
    }
  }

  private def executionModeNeedsMainInputOutput: Boolean = {
    initExecutionMode.exists{_.isInstanceOf[ExecutionModeWithMainInputOutput]} || executionMode.exists{_.isInstanceOf[ExecutionModeWithMainInputOutput]}
  }
}<|MERGE_RESOLUTION|>--- conflicted
+++ resolved
@@ -118,12 +118,7 @@
    * Generic init implementation for Action.init
    * */
   override final def init(subFeeds: Seq[SubFeed])(implicit session: SparkSession, context: ActionPipelineContext): Seq[SubFeed] = {
-<<<<<<< HEAD
-    assert(subFeeds.size == inputs.size, s"Number of subFeed's must match number of inputs for SparkSubFeedActions (Action $id, subfeed's ${subFeeds.map(_.dataObjectId).mkString(",")}, inputs ${inputs.map(_.id).mkString(",")})")
-=======
     assert(subFeeds.size == inputs.size + recursiveInputs.size, s"Number of subFeed's must match number of inputs for SparkSubFeedActions (Action $id, subfeed's ${subFeeds.map(_.dataObjectId).mkString(",")}, inputs ${inputs.map(_.id).mkString(",")})")
-    outputs.collect{ case x: CanWriteDataFrame => x }.foreach(_.init())
->>>>>>> 873607f7
     val mainInputSubFeed = subFeeds.find(_.dataObjectId == mainInput.id).getOrElse(throw new IllegalStateException(s"subFeed for main input ${mainInput.id} not found"))
     val thisExecutionMode = runtimeExecutionMode(mainInputSubFeed)
     // transform
