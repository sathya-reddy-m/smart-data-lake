/*
 * Smart Data Lake - Build your data lake the smart way.
 *
 * Copyright © 2019-2020 ELCA Informatique SA (<https://www.elca.ch>)
 *
 * This program is free software: you can redistribute it and/or modify
 * it under the terms of the GNU General Public License as published by
 * the Free Software Foundation, either version 3 of the License, or
 * (at your option) any later version.
 *
 * This program is distributed in the hope that it will be useful,
 * but WITHOUT ANY WARRANTY; without even the implied warranty of
 * MERCHANTABILITY or FITNESS FOR A PARTICULAR PURPOSE.  See the
 * GNU General Public License for more details.
 *
 * You should have received a copy of the GNU General Public License
 * along with this program. If not, see <http://www.gnu.org/licenses/>.
 */
package io.smartdatalake.workflow.action

import io.smartdatalake.config.ConfigurationException
import io.smartdatalake.definitions.{ExecutionMode, ExecutionModeWithMainInputOutput}
import io.smartdatalake.util.misc.PerformanceUtils
import io.smartdatalake.workflow.dataobject.{CanCreateDataFrame, CanHandlePartitions, CanWriteDataFrame, DataObject}
import io.smartdatalake.workflow.{ActionPipelineContext, SparkSubFeed, SubFeed}
import org.apache.spark.sql.SparkSession

abstract class SparkSubFeedsAction extends SparkAction {

  override def inputs: Seq[DataObject with CanCreateDataFrame]
  override def outputs: Seq[DataObject with CanWriteDataFrame]

  // prepare main input / output
  // this must be lazy because inputs / outputs is evaluated later in subclasses
  val initExecutionModeMainInputOutput: Option[ExecutionModeWithMainInputOutput] = initExecutionMode.collect{ case mode: ExecutionModeWithMainInputOutput => mode }
  lazy val initMainInput: Option[DataObject with CanCreateDataFrame] = initExecutionModeMainInputOutput.flatMap {
    _.mainInputId.map( inputId => inputs.find(_.id.id == inputId).getOrElse(throw ConfigurationException(s"$id has set an initExecutionMode with inputId $inputId, which was not found in inputs")))
  }
  val normalExecutionModeMainInputOutput: Option[ExecutionModeWithMainInputOutput] = executionMode.collect{ case mode: ExecutionModeWithMainInputOutput => mode }
  lazy val normalMainInput: Option[DataObject with CanCreateDataFrame] = normalExecutionModeMainInputOutput.flatMap {
    _.mainInputId.map( inputId => inputs.find(_.id.id == inputId).getOrElse(throw ConfigurationException(s"$id has set an initExecutionMode with inputId $inputId, which was not found in inputs")))
  }
  lazy protected val mainInput: DataObject with CanCreateDataFrame = initMainInput
  .orElse(normalMainInput)
  .orElse {
    val paritionedInputs = inputs.collect{ case x: CanHandlePartitions => x }.filter(_.partitions.nonEmpty)
    if (paritionedInputs.size==1) paritionedInputs.headOption
    else None
  }.orElse {
    if (inputs.size==1) inputs.headOption else None
  }.getOrElse {
    if (executionModeNeedsMainInputOutput) logger.warn(s"($id) Could not determine unique main input but execution mode might need it. Decided for ${inputs.head.id}.")
    inputs.head
  }
  lazy protected val initMainOutput: Option[DataObject with CanWriteDataFrame] = initExecutionModeMainInputOutput.flatMap {
    _.mainOutputId.map( outputId => outputs.find(_.id.id == outputId).getOrElse(throw ConfigurationException(s"$id has set an initExecutionMode with outputId $outputId, which was not found in outputs")))
  }
  lazy protected val normalMainOutput: Option[DataObject with CanWriteDataFrame] = normalExecutionModeMainInputOutput.flatMap {
    _.mainOutputId.map( outputId => outputs.find(_.id.id == outputId).getOrElse(throw ConfigurationException(s"$id has set an initExecutionMode with outputId $outputId, which was not found in outputs")))
  }
  lazy protected val mainOutput: DataObject with CanWriteDataFrame = initMainOutput
  .orElse(normalMainOutput)
  .orElse{
    val paritionedOutputs = outputs.collect{ case x: CanHandlePartitions => x }.filter(_.partitions.nonEmpty)
    if (paritionedOutputs.size==1) paritionedOutputs.headOption else None
  }.orElse{
    if (outputs.size==1) outputs.headOption else None
  }.getOrElse {
    if (executionModeNeedsMainInputOutput) logger.warn(s"($id) Could not determine unique main output but execution mode might need it. Decided for ${outputs.head.id}.")
    outputs.head
  }

  /**
   * Transform [[SparkSubFeed]]'s.
   * To be implemented by subclasses.
   *
   * @param subFeeds [[SparkSubFeed]]'s to be transformed
   * @return transformed [[SparkSubFeed]]'s
   */
  def transform(subFeeds: Seq[SparkSubFeed])(implicit session: SparkSession, context: ActionPipelineContext): Seq[SparkSubFeed]

  private def doTransform(subFeeds: Seq[SubFeed], thisExecutionMode: Option[ExecutionMode])(implicit session: SparkSession, context: ActionPipelineContext): Seq[SparkSubFeed] = {
    // convert subfeeds to SparkSubFeed type or initialize if not yet existing
    var preparedSubFeeds = subFeeds.map( SparkSubFeed.fromSubFeed )
<<<<<<< HEAD
    // check preconditions
    require(initExecutionMode.isEmpty || mainInput.isDefined, throw ConfigurationException(s"$id has set an initExecutionMode without inputId but there are ${inputs.size} inputs with partitions. Please specify initExecutionMode.inputId to select input."))
    require(initExecutionMode.isEmpty || mainOutput.isDefined, throw ConfigurationException(s"$id has set an initExecutionMode without outputId but there are ${outputs.size} outputs with partitions. Please specify initExecutionMode.outputId to select output."))
    // apply execution mode
    val mainInputSubFeed = mainInput.flatMap( input => preparedSubFeeds.find(_.dataObjectId==input.id))
    preparedSubFeeds = mainInputSubFeed.flatMap( subFeed => runtimeExecutionMode(subFeed)) match {
      case Some(mode) =>
        preparedSubFeeds.map {
          subFeed =>
            if (subFeed.dataObjectId == mainInput.get.id) {
              val (newPartitionValues, newFilter) = ActionHelper.applyExecutionMode(mode, id, mainInput.get, mainOutput.get, context.phase, subFeed.partitionValues, subFeed.filter)
              subFeed.copy(partitionValues = newPartitionValues, filter = newFilter)
            }
            else subFeed
=======
    // apply execution mode
    preparedSubFeeds = thisExecutionMode match {
      case Some(mode) =>
        preparedSubFeeds.map {
          subFeed =>
            val newPartitionValues = ActionHelper.applyExecutionMode(mode, id, mainInput, mainOutput, subFeed.partitionValues)
            subFeed.copy(partitionValues = newPartitionValues)
>>>>>>> bfab6804
        }
      case _ => preparedSubFeeds
    }
    // break lineage if requested
    preparedSubFeeds = if (breakDataFrameLineage) preparedSubFeeds.map(_.breakLineage) else preparedSubFeeds
    // persist if requested
    preparedSubFeeds = if (persist) preparedSubFeeds.map(_.persist) else preparedSubFeeds
    // transform
    val transformedSubFeeds = transform(preparedSubFeeds)
    // update partition values to output's partition columns and update dataObjectId
    transformedSubFeeds.map {
      subFeed =>
        val output = outputs.find(_.id == subFeed.dataObjectId)
          .getOrElse(throw ConfigurationException(s"No output found for result ${subFeed.dataObjectId} in $id. Configured outputs are ${outputs.map(_.id.id).mkString(", ")}."))
        validateAndUpdateSubFeedPartitionValues(output, subFeed)
    }
  }

  /**
   * Generic init implementation for Action.init
   * */
  override final def init(subFeeds: Seq[SubFeed])(implicit session: SparkSession, context: ActionPipelineContext): Seq[SubFeed] = {
    assert(subFeeds.size == inputs.size, s"Number of subFeed's must match number of inputs for SparkSubFeedActions (Action $id, subfeed's ${subFeeds.map(_.dataObjectId).mkString(",")}, inputs ${inputs.map(_.id).mkString(",")})")
    val mainInputSubFeed = subFeeds.find(_.dataObjectId == mainInput.id).getOrElse(throw new IllegalStateException(s"subFeed for main input ${mainInput.id} not found"))
    val thisExecutionMode = runtimeExecutionMode(mainInputSubFeed.isDAGStart)
    doTransform(subFeeds, thisExecutionMode)
  }

  /**
   * Action.exec implementation
   */
  override final def exec(subFeeds: Seq[SubFeed])(implicit session: SparkSession, context: ActionPipelineContext): Seq[SubFeed] = {
    assert(subFeeds.size == inputs.size, s"Number of subFeed's must match number of inputs for SparkSubFeedActions (Action $id, subfeed's ${subFeeds.map(_.dataObjectId).mkString(",")}, inputs ${inputs.map(_.id).mkString(",")})")
    val mainInputSubFeed = subFeeds.find(_.dataObjectId == mainInput.id).getOrElse(throw new IllegalStateException(s"subFeed for main input ${mainInput.id} not found"))
    val thisExecutionMode = runtimeExecutionMode(mainInputSubFeed.isDAGStart)
    //transform
    val transformedSubFeeds = doTransform(subFeeds, thisExecutionMode)
    // write output
    outputs.foreach { output =>
      val subFeed = transformedSubFeeds.find(_.dataObjectId == output.id).getOrElse(throw new IllegalStateException(s"subFeed for output ${output.id} not found"))
      val msg = s"writing DataFrame to ${output.id}" + (if (subFeed.partitionValues.nonEmpty) s", partitionValues ${subFeed.partitionValues.mkString(" ")}" else "")
      logger.info(s"($id) start " + msg)
      setSparkJobMetadata(Some(msg))
      val (noData,d) = PerformanceUtils.measureDuration {
        writeSubFeed(thisExecutionMode, subFeed, output)
      }
      setSparkJobMetadata()
      val metricsLog = if (noData) ", no data found"
      else getFinalMetrics(output.id).map(_.getMainInfos).map(" "+_.map( x => x._1+"="+x._2).mkString(" ")).getOrElse("")
      logger.info(s"($id) finished writing DataFrame to ${output.id}: duration=$d" + metricsLog)
    }
    // return
    transformedSubFeeds
  }

  /**
<<<<<<< HEAD
   * Stop propagating input DataFrame through action and instead get a new DataFrame from DataObject
   * This is needed if the input DataFrame includes many transformations from previous Actions.
   */
  def breakDataFrameLineage: Boolean = false

  /**
   * Force persisting DataFrame on Disk.
   * This helps to reduce memory needed for caching the DataFrame content and can serve as a recovery point in case an task get's lost.
   */
  def persist: Boolean = false

  /**
   * Execution mode if this Action is a start node of a DAG run
   */
  def initExecutionMode: Option[ExecutionMode]

  /**
   * General execution mode for this action.
   * Note that this is overridden by initExecutionMode if it is defined and this Action is a start node of a DAG run.
   */
  def executionMode: Option[ExecutionMode]

  /**
   * Returns the execution mode used on runtime of the action, depending if this Action is a start node of a DAG run
   */
  def runtimeExecutionMode(subFeed: SparkSubFeed): Option[ExecutionMode] = {
    ActionHelper.getRuntimeExecutionMode(subFeed, executionMode, initExecutionMode)
  }

  /**
=======
>>>>>>> bfab6804
   * Enriches SparkSubFeeds with DataFrame if not existing
   *
   * @param inputs input data objects.
   * @param subFeeds input SubFeeds.
   */
  protected def enrichSubFeedsDataFrame(inputs: Seq[DataObject with CanCreateDataFrame], subFeeds: Seq[SparkSubFeed])(implicit session: SparkSession, context: ActionPipelineContext): Seq[SparkSubFeed] = {
    assert(inputs.size==subFeeds.size, s"Number of inputs must match number of subFeeds given for $id")
    inputs.map { input =>
      val subFeed = subFeeds.find(_.dataObjectId == input.id).getOrElse(throw new IllegalStateException(s"subFeed for input ${input.id} not found"))
<<<<<<< HEAD
      ActionHelper.enrichSubFeedDataFrame(input, subFeed, runtimeExecutionMode(subFeed), context.phase)
=======
      enrichSubFeedDataFrame(input, subFeed, runtimeExecutionMode(subFeed.isDAGStart), context.phase)
>>>>>>> bfab6804
    }
  }

  private def executionModeNeedsMainInputOutput: Boolean = {
    initExecutionMode.exists{_.isInstanceOf[ExecutionModeWithMainInputOutput]} || executionMode.exists{_.isInstanceOf[ExecutionModeWithMainInputOutput]}
  }
}<|MERGE_RESOLUTION|>--- conflicted
+++ resolved
@@ -82,30 +82,16 @@
   private def doTransform(subFeeds: Seq[SubFeed], thisExecutionMode: Option[ExecutionMode])(implicit session: SparkSession, context: ActionPipelineContext): Seq[SparkSubFeed] = {
     // convert subfeeds to SparkSubFeed type or initialize if not yet existing
     var preparedSubFeeds = subFeeds.map( SparkSubFeed.fromSubFeed )
-<<<<<<< HEAD
-    // check preconditions
-    require(initExecutionMode.isEmpty || mainInput.isDefined, throw ConfigurationException(s"$id has set an initExecutionMode without inputId but there are ${inputs.size} inputs with partitions. Please specify initExecutionMode.inputId to select input."))
-    require(initExecutionMode.isEmpty || mainOutput.isDefined, throw ConfigurationException(s"$id has set an initExecutionMode without outputId but there are ${outputs.size} outputs with partitions. Please specify initExecutionMode.outputId to select output."))
-    // apply execution mode
-    val mainInputSubFeed = mainInput.flatMap( input => preparedSubFeeds.find(_.dataObjectId==input.id))
-    preparedSubFeeds = mainInputSubFeed.flatMap( subFeed => runtimeExecutionMode(subFeed)) match {
-      case Some(mode) =>
-        preparedSubFeeds.map {
-          subFeed =>
-            if (subFeed.dataObjectId == mainInput.get.id) {
-              val (newPartitionValues, newFilter) = ActionHelper.applyExecutionMode(mode, id, mainInput.get, mainOutput.get, context.phase, subFeed.partitionValues, subFeed.filter)
-              subFeed.copy(partitionValues = newPartitionValues, filter = newFilter)
-            }
-            else subFeed
-=======
     // apply execution mode
     preparedSubFeeds = thisExecutionMode match {
       case Some(mode) =>
+        val executionModeParameters = ActionHelper.applyExecutionMode(mode, id, mainInput, mainOutput, context.phase)
         preparedSubFeeds.map {
           subFeed =>
-            val newPartitionValues = ActionHelper.applyExecutionMode(mode, id, mainInput, mainOutput, subFeed.partitionValues)
-            subFeed.copy(partitionValues = newPartitionValues)
->>>>>>> bfab6804
+            executionModeParameters match {
+              case Some((newPartitionValues, newFilter)) => subFeed.copy(partitionValues = newPartitionValues, filter = newFilter)
+              case None => subFeed
+            }
         }
       case _ => preparedSubFeeds
     }
@@ -130,7 +116,7 @@
   override final def init(subFeeds: Seq[SubFeed])(implicit session: SparkSession, context: ActionPipelineContext): Seq[SubFeed] = {
     assert(subFeeds.size == inputs.size, s"Number of subFeed's must match number of inputs for SparkSubFeedActions (Action $id, subfeed's ${subFeeds.map(_.dataObjectId).mkString(",")}, inputs ${inputs.map(_.id).mkString(",")})")
     val mainInputSubFeed = subFeeds.find(_.dataObjectId == mainInput.id).getOrElse(throw new IllegalStateException(s"subFeed for main input ${mainInput.id} not found"))
-    val thisExecutionMode = runtimeExecutionMode(mainInputSubFeed.isDAGStart)
+    val thisExecutionMode = runtimeExecutionMode(mainInputSubFeed)
     doTransform(subFeeds, thisExecutionMode)
   }
 
@@ -140,7 +126,7 @@
   override final def exec(subFeeds: Seq[SubFeed])(implicit session: SparkSession, context: ActionPipelineContext): Seq[SubFeed] = {
     assert(subFeeds.size == inputs.size, s"Number of subFeed's must match number of inputs for SparkSubFeedActions (Action $id, subfeed's ${subFeeds.map(_.dataObjectId).mkString(",")}, inputs ${inputs.map(_.id).mkString(",")})")
     val mainInputSubFeed = subFeeds.find(_.dataObjectId == mainInput.id).getOrElse(throw new IllegalStateException(s"subFeed for main input ${mainInput.id} not found"))
-    val thisExecutionMode = runtimeExecutionMode(mainInputSubFeed.isDAGStart)
+    val thisExecutionMode = runtimeExecutionMode(mainInputSubFeed)
     //transform
     val transformedSubFeeds = doTransform(subFeeds, thisExecutionMode)
     // write output
@@ -162,39 +148,6 @@
   }
 
   /**
-<<<<<<< HEAD
-   * Stop propagating input DataFrame through action and instead get a new DataFrame from DataObject
-   * This is needed if the input DataFrame includes many transformations from previous Actions.
-   */
-  def breakDataFrameLineage: Boolean = false
-
-  /**
-   * Force persisting DataFrame on Disk.
-   * This helps to reduce memory needed for caching the DataFrame content and can serve as a recovery point in case an task get's lost.
-   */
-  def persist: Boolean = false
-
-  /**
-   * Execution mode if this Action is a start node of a DAG run
-   */
-  def initExecutionMode: Option[ExecutionMode]
-
-  /**
-   * General execution mode for this action.
-   * Note that this is overridden by initExecutionMode if it is defined and this Action is a start node of a DAG run.
-   */
-  def executionMode: Option[ExecutionMode]
-
-  /**
-   * Returns the execution mode used on runtime of the action, depending if this Action is a start node of a DAG run
-   */
-  def runtimeExecutionMode(subFeed: SparkSubFeed): Option[ExecutionMode] = {
-    ActionHelper.getRuntimeExecutionMode(subFeed, executionMode, initExecutionMode)
-  }
-
-  /**
-=======
->>>>>>> bfab6804
    * Enriches SparkSubFeeds with DataFrame if not existing
    *
    * @param inputs input data objects.
@@ -204,11 +157,7 @@
     assert(inputs.size==subFeeds.size, s"Number of inputs must match number of subFeeds given for $id")
     inputs.map { input =>
       val subFeed = subFeeds.find(_.dataObjectId == input.id).getOrElse(throw new IllegalStateException(s"subFeed for input ${input.id} not found"))
-<<<<<<< HEAD
-      ActionHelper.enrichSubFeedDataFrame(input, subFeed, runtimeExecutionMode(subFeed), context.phase)
-=======
-      enrichSubFeedDataFrame(input, subFeed, runtimeExecutionMode(subFeed.isDAGStart), context.phase)
->>>>>>> bfab6804
+      enrichSubFeedDataFrame(input, subFeed, runtimeExecutionMode(subFeed), context.phase)
     }
   }
 
