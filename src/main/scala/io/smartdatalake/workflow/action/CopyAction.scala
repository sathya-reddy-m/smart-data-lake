--- conflicted
+++ resolved
@@ -68,20 +68,7 @@
   }
 
   override def transform(subFeed: SparkSubFeed)(implicit session: SparkSession, context: ActionPipelineContext): SparkSubFeed = {
-<<<<<<< HEAD
-
-    // enrich DataFrames if not yet existing
-    var transformedSubFeed = enrichSubFeedDataFrame(input, subFeed, runtimeExecutionMode(subFeed), context.phase)
-
-    // apply transformations
-    transformedSubFeed = applyTransformations(
-      transformedSubFeed, transformer, columnBlacklist, columnWhitelist, standardizeDatatypes, output, None, filterClauseExpr)
-
-    // return transformed subfeed
-    transformedSubFeed
-=======
     applyTransformations(subFeed, transformer, columnBlacklist, columnWhitelist, standardizeDatatypes, output, None, filterClauseExpr)
->>>>>>> 6c9c6c18
   }
 
   override def postExecSubFeed(inputSubFeed: SubFeed, outputSubFeed: SubFeed)(implicit session: SparkSession, context: ActionPipelineContext): Unit = {
