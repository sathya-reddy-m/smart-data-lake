--- conflicted
+++ resolved
@@ -75,14 +75,10 @@
    */
   override final def init(subFeeds: Seq[SubFeed])(implicit session: SparkSession, context: ActionPipelineContext): Seq[SubFeed] = {
     assert(subFeeds.size == 1, s"Only one subfeed allowed for SparkSubFeedActions (Action $id, inputSubfeed's ${subFeeds.map(_.dataObjectId).mkString(",")})")
-<<<<<<< HEAD
+    outputs.collect{ case x: CanWriteDataFrame => x }.foreach(_.init())
     val subFeed = subFeeds.head
     val thisExecutionMode = runtimeExecutionMode(subFeed.isDAGStart)
     Seq(doTransform(subFeed, thisExecutionMode))
-=======
-    outputs.collect{ case x: CanWriteDataFrame => x }.foreach(_.init())
-    Seq(doTransform(subFeeds.head))
->>>>>>> 67a9e460
   }
 
   /**
